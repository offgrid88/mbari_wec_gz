--- conflicted
+++ resolved
@@ -213,12 +213,8 @@
         self.assertGreater(self.node.bias_curr_, bc - 0.1)
         self.assertLess(self.node.bias_curr_, bc + 0.1)
 
-<<<<<<< HEAD
-        self.assertLess(self.node.range_finder_, 0.8)  # meters
-=======
         # TODO(andermi) fix this comparison when motor mode is fixed
         self.assertLess(self.node.range_finder_, 1.1)  # meters
->>>>>>> 4f0dc992
 
         self.test_helper.run(bias_curr_timeout_iterations - bias_curr_iterations +
                              feedbackCheckIterations)
