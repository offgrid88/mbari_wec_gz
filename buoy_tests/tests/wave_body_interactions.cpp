--- conflicted
+++ resolved
@@ -35,12 +35,7 @@
 class SingleModeMotionRHS
 {
 public:
-<<<<<<< HEAD
   FS_HydroDynamics *FloatingBody = NULL;
-=======
-  FS_HydroDynamics * FloatingBody = NULL;
-  double last_accel = 0;
->>>>>>> cfdc42c3
   int mode = 0;
   double inf_freq_added_mass = 0;
 
@@ -87,17 +82,11 @@
               << (F_B(mode) + F_G(mode) + F_R(mode)) << "  "
               << std::endl;
     dxdt[1] =
-<<<<<<< HEAD
         //(F_B(mode) + F_G(mode) + F_R(mode) + F_E(mode)) /
         (F_B(mode) + F_G(mode) + F_R(mode)) /
         (FloatingBody->M(mode, mode) +
          inf_freq_added_mass);
          std::cout << "#dxdt = " << dxdt[1] << std::endl;
-=======
-      (F_LinDamping(mode) + F_B(mode) + F_G(mode) + F_R(mode) + F_E(mode)) /
-      (FloatingBody->M(mode, mode) +
-      FloatingBody->AddedMass(10000.0, mode, mode));
->>>>>>> cfdc42c3
     last_accel = dxdt[1];
          std::cout << "#set last_accel = " << last_accel << std::endl;
   }
@@ -179,20 +168,10 @@
       const gz::sim::UpdateInfo & _info,
       const gz::sim::EntityComponentManager & _ecm)
     {
-<<<<<<< HEAD
      auto SimTime = std::chrono::duration<double>(_info.simTime).count();
      if (_info.iterations == 1) {  // First iteration, set timestep size.
        dt = std::chrono::duration<double>(_info.dt).count();
        } 
-=======
-      auto w_Pose_b = gz::sim::worldPose(linkEntity, _ecm);
-
-      igndbg << iterations << ":  "
-             << w_Pose_b.X() << "  " << w_Pose_b.Y() << "  " << w_Pose_b.Z() << "  "
-             << w_Pose_b.Roll() << "  " << w_Pose_b.Pitch() << "  " << w_Pose_b.Yaw()
-             << std::endl;
-
->>>>>>> cfdc42c3
     }).
   // Use post-update callback to get values at the end of every iteration
   OnPostUpdate(
@@ -210,7 +189,7 @@
   Finalize();
 // Setup simulation server, this will call the post-update callbacks.
   // It also calls pre-update and update callbacks if those are being used.
-  fixture.Server()->Run(true, 10000, false);
+  fixture.Server()->Run(true, 1000, false);
 
 // Compute solution independently for comparison
 const char *modes[6] = {"Surge", "Sway", "Heave", "Roll", "Pitch", "Yaw"};
@@ -285,5 +264,5 @@
 }
 
   // Verify that the post update function was called 1000 times
-  EXPECT_EQ(10000, iterations);
+  EXPECT_EQ(1000, iterations);
 }