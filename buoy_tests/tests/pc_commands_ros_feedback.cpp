--- conflicted
+++ resolved
@@ -374,12 +374,8 @@
   EXPECT_GT(node->bias_curr_, bc - 0.1F);
   EXPECT_LT(node->bias_curr_, bc + 0.1F);
 
-<<<<<<< HEAD
-  EXPECT_LT(node->range_finder_, 0.8);  // meters
-=======
   // TODO(andermi) fix this comparison when motor mode is fixed
   EXPECT_LT(node->range_finder_, 1.1);  // meters
->>>>>>> 4f0dc992
 
   // Let bias curr command timeout
   fixture->Server()->Run(
