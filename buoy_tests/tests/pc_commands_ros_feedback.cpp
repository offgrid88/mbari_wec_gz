--- conflicted
+++ resolved
@@ -163,14 +163,9 @@
     config.SetSdfFile("mbari_wec.sdf");
     config.SetUpdateRate(0.0);
 
-<<<<<<< HEAD
-    fixture = std::make_unique<gz::sim::TestFixture>(config);
-    node = std::make_unique<PCROSNode>("test_pc_ros");
-=======
     fixture = std::make_unique<ignition::gazebo::TestFixture>(config);
     node = std::make_unique<PCROSNode>("pb_torque_controller");  // same name as example to grab
                                                                  // params
->>>>>>> 47550fb4
 
     fixture->
     OnConfigure(
