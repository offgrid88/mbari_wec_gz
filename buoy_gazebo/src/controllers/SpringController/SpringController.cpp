// Copyright 2022 Open Source Robotics Foundation, Inc. and Monterey Bay Aquarium Research Institute
//
// Licensed under the Apache License, Version 2.0 (the "License");
// you may not use this file except in compliance with the License.
// You may obtain a copy of the License at
//
//     http://www.apache.org/licenses/LICENSE-2.0
//
// Unless required by applicable law or agreed to in writing, software
// distributed under the License is distributed on an "AS IS" BASIS,
// WITHOUT WARRANTIES OR CONDITIONS OF ANY KIND, either express or implied.
// See the License for the specific language governing permissions and
// limitations under the License.

#include "SpringController.hpp"

#include <ignition/gazebo/Model.hh>
#include <ignition/gazebo/Util.hh>
#include <ignition/gazebo/components/Name.hh>
#include <ignition/common/Profiler.hh>
#include <ignition/plugin/Register.hh>
#include <ignition/msgs/wrench.pb.h>
#include <ignition/transport/Node.hh>

#include <rclcpp/rclcpp.hpp>
#include <rcl_interfaces/msg/parameter_descriptor.hpp>

#include <buoy_msgs/msg/sc_record.hpp>
#include <buoy_msgs/srv/valve_command.hpp>
#include <buoy_msgs/srv/pump_command.hpp>

#include <algorithm>
#include <chrono>
#include <limits>
#include <memory>
#include <string>
#include <vector>

#include "buoy_utils/StopwatchSimTime.hpp"
#include "PolytropicPneumaticSpring/SpringState.hpp"


using namespace std::chrono_literals;

namespace buoy_gazebo
{
struct SpringControllerROS2
{
  rclcpp::Node::SharedPtr node_{nullptr};
  rclcpp::executors::MultiThreadedExecutor::SharedPtr executor_;
  rclcpp::Publisher<buoy_msgs::msg::SCRecord>::SharedPtr sc_pub_;
  std::unique_ptr<rclcpp::Rate> pub_rate_;
  buoy_msgs::msg::SCRecord sc_record_;
  rclcpp::Node::OnSetParametersCallbackHandle::SharedPtr parameter_handler_;
  double pub_rate_hz_{10.0};
  bool use_sim_time_{true};
};

struct SpringControllerServices
{
  rclcpp::Service<buoy_msgs::srv::ValveCommand>::SharedPtr valve_command_service_;
  std::function<void(std::shared_ptr<buoy_msgs::srv::ValveCommand::Request>,
    std::shared_ptr<buoy_msgs::srv::ValveCommand::Response>)> valve_command_handler_;
<<<<<<< HEAD
  rclcpp::Service<buoy_msgs::srv::PumpCommand>::SharedPtr pump_command_service_;
  std::function<void(std::shared_ptr<buoy_msgs::srv::PumpCommand::Request>,
    std::shared_ptr<buoy_msgs::srv::PumpCommand::Response>)> pump_command_handler_;
=======
  buoy_utils::StopwatchSimTime command_watch_;
  rclcpp::Duration command_duration_{0, 0U};
  std::atomic<bool> valve_command_{false}, pump_command_{false};
  std::atomic<bool> has_new_command_{false};
>>>>>>> e8861e55
  std::mutex command_mutex_;
};

struct SpringControllerPrivate
{
  ignition::gazebo::Entity entity_;
  ignition::gazebo::Entity jointEntity_;
  ignition::transport::Node node_;
  std::function<void(const ignition::msgs::Wrench &)> ft_cb_;
  std::chrono::steady_clock::duration current_time_;

  std::mutex data_mutex_, next_access_mutex_, low_prio_mutex_;
  std::atomic<bool> spring_data_valid_{false}, load_cell_data_valid_{false};

  std::thread thread_executor_spin_, thread_publish_;
  std::atomic<bool> stop_{false}, paused_{true};

  int16_t seq_num{0};

  std::unique_ptr<SpringControllerROS2> ros_;
  std::unique_ptr<SpringControllerServices> services_;

  bool data_valid() const
  {
    return spring_data_valid_ && load_cell_data_valid_;
  }

  void ros2_setup(const std::string & node_name, const std::string & ns)
  {
    if (!rclcpp::ok()) {
      rclcpp::init(0, nullptr);
    }

    ros_->node_ = rclcpp::Node::make_shared(node_name, ns);

    ros_->node_->set_parameter(
      rclcpp::Parameter(
        "use_sim_time",
        ros_->use_sim_time_));

    rcl_interfaces::msg::ParameterDescriptor descriptor;
    rcl_interfaces::msg::FloatingPointRange range;
    range.set__from_value(10.0F).set__to_value(50.0F).set__step(1.0F);
    descriptor.floating_point_range = {range};
    ros_->node_->declare_parameter("publish_rate", ros_->pub_rate_hz_, descriptor);


    ros_->parameter_handler_ = ros_->node_->add_on_set_parameters_callback(
      [this](const std::vector<rclcpp::Parameter> & parameters)
      {
        rcl_interfaces::msg::SetParametersResult result;
        result.successful = true;
        for (const auto & parameter : parameters) {
          if (
            parameter.get_name() == "publish_rate" &&
            parameter.get_type() == rclcpp::PARAMETER_DOUBLE)
          {
            double rate_hz = parameter.as_double();
            RCLCPP_INFO_STREAM(
              ros_->node_->get_logger(),
              "[ROS 2 Spring Control] setting publish_rate: " << rate_hz);
            if (rate_hz < 10.0 || rate_hz > 50.0) {
              RCLCPP_WARN_STREAM(
                ros_->node_->get_logger(),
                "[ROS 2 Spring Control] publish_rate out of bounds -- clipped between [10,50]");
            }
            ros_->pub_rate_hz_ = std::min(std::max(rate_hz, 10.0), 50.0);
            // low prio data access
            std::unique_lock low(low_prio_mutex_);
            std::unique_lock next(next_access_mutex_);
            std::unique_lock data(data_mutex_);
            next.unlock();
            ros_->pub_rate_ = std::make_unique<rclcpp::Rate>(ros_->pub_rate_hz_);
            data.unlock();
          }
        }
        return result;
      });

    ros_->executor_ = std::make_shared<rclcpp::executors::MultiThreadedExecutor>();
    ros_->executor_->add_node(ros_->node_);
    stop_ = false;

    auto spin = [this]()
      {
        while (rclcpp::ok() && !stop_) {
          ros_->executor_->spin_once();
        }
      };
    thread_executor_spin_ = std::thread(spin);
  }

  void setup_services()
  {
    services_->command_watch_.SetClock(ros_->node_->get_clock());
    // ValveCommand
    services_->valve_command_handler_ = \
      [this](const std::shared_ptr<buoy_msgs::srv::ValveCommand::Request> request,
        std::shared_ptr<buoy_msgs::srv::ValveCommand::Response> response)
      {
        RCLCPP_INFO_STREAM(
          ros_->node_->get_logger(),
          "[ROS 2 Spring Control] ValveCommand Received (" << request->duration_sec << "s)");
        std::unique_lock lock(services_->command_mutex_);
        // if already running pump, don't allow valve
        // unless for some reason we need to turn valve off (shouldn't get in that state)
        if (services_->pump_command_) {
          if (request->duration_sec != request->OFF) {
            response->result.value = response->result.BUSY;
            RCLCPP_ERROR_STREAM(
              ros_->node_->get_logger(),
              "[ROS 2 Spring Control] ValveCommand cannot process" << \
                " while pump command is running...");
            return;
          }
        }

        if (request->duration_sec == request->OFF) {
          services_->command_duration_ = rclcpp::Duration(0, 0U);
          services_->valve_command_ = false;
          services_->has_new_command_ = true;
        } else {
          uint16_t duration_sec{request->duration_sec};
          if (duration_sec > 20U) {
            duration_sec = std::min(
              std::max(duration_sec, static_cast<uint16_t>(1U)),
              static_cast<uint16_t>(20U));
            response->result.value = response->result.BAD_INPUT;
            RCLCPP_WARN_STREAM(
              ros_->node_->get_logger(),
              "[ROS 2 Spring Control] ValveCommand out of bounds -- clipped to 20s");
          }
          services_->command_duration_ =
            rclcpp::Duration::from_seconds(static_cast<double>(duration_sec));
          services_->valve_command_ = true;
          services_->has_new_command_ = true;
        }
      };
    services_->valve_command_service_ = \
      ros_->node_->create_service<buoy_msgs::srv::ValveCommand>(
      "valve_command",
      services_->valve_command_handler_);

    // PumpCommand
    services_->pump_command_handler_ = \
      [this](const std::shared_ptr<buoy_msgs::srv::PumpCommand::Request> request,
        std::shared_ptr<buoy_msgs::srv::PumpCommand::Response> response)
      {
        RCLCPP_INFO_STREAM(
          ros_->node_->get_logger(),
          "[ROS 2 Spring Control] PumpCommand Received (" << request->duration_sec << "s)");
        std::unique_lock lock(services_->command_mutex_);
        // if already running valve, don't allow pump
        // unless for some reason we need to turn pump off (shouldn't get in that state)
        if (valve_command_) {
          if (request->duration_sec != request->OFF) {
            response->result.value = response->result.BUSY;
            RCLCPP_ERROR_STREAM(
              ros_->node_->get_logger(),
              "[ROS 2 Spring Control] PumpCommand cannot process" << \
                " while valve command is running...");
            return;
          }
        }

        if (request->duration_sec == request->OFF) {
          command_duration_ = 0s;
          pump_command_ = false;
          has_new_command_ = true;
        } else {
          uint16_t duration_sec{request->duration_sec};
          if (duration_sec > 20U) {
            duration_sec = std::min(
              std::max(duration_sec, static_cast<uint16_t>(1U)),
              static_cast<uint16_t>(20U));
            response->result.value = response->result.BAD_INPUT;
            RCLCPP_WARN_STREAM(
              ros_->node_->get_logger(),
              "[ROS 2 Spring Control] PumpCommand out of bounds -- clipped to 20s");
          }
          command_duration_ = ignition::math::clock::duration(std::chrono::seconds(duration_sec));
          pump_command_ = true;
          has_new_command_ = true;
        }
      };
    services_->pump_command_service_ = \
      ros_->node_->create_service<buoy_msgs::srv::PumpCommand>(
      "pump_command",
      services_->pump_command_handler_);
  }

  void manageCommandTimer(SpringState & state)
  {
    static double init_x = 0.0;
    // open valve
    if (state.valve_command && !services_->command_watch_.Running()) {
      RCLCPP_INFO_STREAM(
        ros_->node_->get_logger(),
        "Valve open (" << \
          services_->command_duration_.seconds() << "s)");
      services_->command_watch_.Start(true);
      init_x = state.range_finder;
      // turn pump on
    } else if (state.pump_command.isRunning() && !services_->command_watch_.Running()) {
      RCLCPP_INFO_STREAM(
        ros_->node_->get_logger(),
        "Pump on (" << \
          services_->command_duration_.seconds() << "s)");
      services_->command_watch_.Start(true);
      init_x = state.range_finder;
    } else {
      // close valve
      if (state.valve_command && \
        services_->command_watch_.ElapsedRunTime() >= services_->command_duration_)
      {
        services_->command_watch_.Stop();
        state.valve_command = false;
        RCLCPP_INFO_STREAM(
          ros_->node_->get_logger(),
          "Valve closed after (" << \
            services_->command_watch_.ElapsedRunTime().seconds() << "s)");
        igndbg << "piston moved: " << \
        (state.range_finder - init_x) / \
        (services_->command_watch_.ElapsedRunTime().nanoseconds() * IGN_NANO_TO_SEC) << \
          " m/s" << std::endl;
      }
      // turn pump off
      if (state.pump_command && \
        services_->command_watch_.ElapsedRunTime() >= services_->command_duration_)
      {
        services_->command_watch_.Stop();
        state.pump_command = false;
        RCLCPP_INFO_STREAM(
          ros_->node_->get_logger(),
          "Pump off after (" << \
            services_->command_watch_.ElapsedRunTime().seconds() << "s)");
        igndbg << "piston moved: " << \
        (state.range_finder - init_x) / \
        (services_->command_watch_.ElapsedRunTime().nanoseconds() * IGN_NANO_TO_SEC) << \
          " m/s" << std::endl;
      }
    }
  }
};

//////////////////////////////////////////////////
SpringController::SpringController()
: dataPtr(std::make_unique<SpringControllerPrivate>())
{
  this->dataPtr->ros_ = std::make_unique<SpringControllerROS2>();
  this->dataPtr->services_ = std::make_unique<SpringControllerServices>();
}

SpringController::~SpringController()
{
  // Stop ros2 threads
  this->dataPtr->stop_ = true;
  if (this->dataPtr->ros_->executor_) {
    this->dataPtr->ros_->executor_->cancel();
  }
  this->dataPtr->thread_executor_spin_.join();
  this->dataPtr->thread_publish_.join();
}

void SpringController::Configure(
  const ignition::gazebo::Entity & _entity,
  const std::shared_ptr<const sdf::Element> & _sdf,
  ignition::gazebo::EntityComponentManager & _ecm,
  ignition::gazebo::EventManager &)
{
  // Make sure the controller is attached to a valid model
  auto model = ignition::gazebo::Model(_entity);
  if (!model.Valid(_ecm)) {
    ignerr << "[ROS 2 Spring Control] Failed to initialize because [" << \
      model.Name(_ecm) << "] is not a model." << std::endl << \
      "Please make sure that ROS 2 Spring Control is attached to a valid model." << std::endl;
    return;
  }

  this->dataPtr->entity_ = _entity;

  // Get params from SDF
  auto jointName = _sdf->Get<std::string>("JointName");
  if (jointName.empty()) {
    ignerr << "SpringController found an empty JointName parameter. " <<
      "Failed to initialize.";
    return;
  }

  this->dataPtr->jointEntity_ = model.JointByName(_ecm, jointName);
  if (this->dataPtr->jointEntity_ == ignition::gazebo::kNullEntity) {
    ignerr << "Joint with name[" << jointName << "] not found. " <<
      "The SpringController may not influence this joint.\n";
    return;
  }

  // controller scoped name
  std::string scoped_name = ignition::gazebo::scopedName(_entity, _ecm, "/", false);

  // ROS node
  std::string ns = _sdf->Get<std::string>("namespace", scoped_name).first;
  if (ns.empty() || ns[0] != '/') {
    ns = '/' + ns;
  }
  std::string node_name = _sdf->Get<std::string>("node_name", "spring_controller").first;

  this->dataPtr->ros2_setup(node_name, ns);

  RCLCPP_INFO_STREAM(
    this->dataPtr->ros_->node_->get_logger(),
    "[ROS 2 Spring Control] Setting up controller for [" << model.Name(_ecm) << "]");

  // Force Torque Sensor
  this->dataPtr->ft_cb_ = [this](const ignition::msgs::Wrench & _msg)
    {
      // low prio data access
      std::unique_lock low(this->dataPtr->low_prio_mutex_);
      std::unique_lock next(this->dataPtr->next_access_mutex_);
      std::unique_lock data(this->dataPtr->data_mutex_);
      next.unlock();
      this->dataPtr->ros_->sc_record_.load_cell = _msg.force().z();
      this->dataPtr->load_cell_data_valid_ = true;
      data.unlock();
    };
  if (!this->dataPtr->node_.Subscribe("/Universal_joint/force_torque", this->dataPtr->ft_cb_)) {
    ignerr << "Error subscribing to topic [" << "/Universal_joint/force_torque" << "]" << std::endl;
    return;
  }

  // Publisher
  std::string topic = _sdf->Get<std::string>("topic", "sc_record").first;
  this->dataPtr->ros_->sc_pub_ = \
    this->dataPtr->ros_->node_->create_publisher<buoy_msgs::msg::SCRecord>(topic, 10);

  this->dataPtr->ros_->pub_rate_hz_ = \
    _sdf->Get<double>("publish_rate", this->dataPtr->ros_->pub_rate_hz_).first;

  RCLCPP_INFO_STREAM(
    this->dataPtr->ros_->node_->get_logger(),
    "[ROS 2 Spring Control] Set publish_rate param from SDF: " << \
      this->dataPtr->ros_->pub_rate_hz_);
  this->dataPtr->ros_->node_->set_parameter(
    rclcpp::Parameter(
      "publish_rate",
      this->dataPtr->ros_->pub_rate_hz_));

  auto publish = [this]()
    {
      while (rclcpp::ok() && !this->dataPtr->stop_) {
        if (this->dataPtr->ros_->sc_pub_->get_subscription_count() <= 0) {continue;}
        // Only update and publish if not paused.
        if (this->dataPtr->paused_) {continue;}

        buoy_msgs::msg::SCRecord sc_record;
        // high prio data access
        std::unique_lock next(this->dataPtr->next_access_mutex_);
        std::unique_lock data(this->dataPtr->data_mutex_);
        next.unlock();

        if (this->dataPtr->data_valid()) {
          this->dataPtr->ros_->sc_record_.seq_num = \
            this->dataPtr->seq_num++ % std::numeric_limits<int16_t>::max();
          sc_record = this->dataPtr->ros_->sc_record_;
          data.unlock();
          this->dataPtr->ros_->sc_pub_->publish(sc_record);
        } else {
          data.unlock();
        }

        this->dataPtr->ros_->pub_rate_->sleep();
      }
    };
  this->dataPtr->thread_publish_ = std::thread(publish);

  this->dataPtr->setup_services();
}

/////////////////////////////////////////////////////////////////////////////////////////////
void SpringController::PreUpdate(
  const ignition::gazebo::UpdateInfo & _info,
  ignition::gazebo::EntityComponentManager & _ecm)
{
  IGN_PROFILE("SpringController::PreUpdate");

  this->dataPtr->paused_ = _info.paused;
  this->dataPtr->current_time_ = _info.simTime;

  if (!_ecm.EntityHasComponentType(
      this->dataPtr->jointEntity_,
      buoy_gazebo::components::SpringState().TypeId()))
  {
    return;
  }

  auto spring_state_comp = \
    _ecm.Component<buoy_gazebo::components::SpringState>(this->dataPtr->jointEntity_);

  this->dataPtr->manageCommandTimer(spring_state_comp->Data());

  if (spring_state_comp->Data().valve_command.isFinished()) {
    std::unique_lock lock(this->dataPtr->services_->command_mutex_);
    this->dataPtr->services_->valve_command_ = false;
    this->dataPtr->services_->command_duration_ = rclcpp::Duration(0, 0U);
    this->dataPtr->services_->command_watch_.Reset();
    spring_state_comp->Data().valve_command.reset();
  }

  if (spring_state_comp->Data().pump_command.isFinished()) {
    std::unique_lock lock(this->dataPtr->services_->command_mutex_);
    this->dataPtr->services_->pump_command_ = false;
    this->dataPtr->services_->command_duration_ = rclcpp::Duration(0, 0U);
    this->dataPtr->services_->command_watch_.Reset();
    spring_state_comp->Data().pump_command.reset();
  }

  if (this->dataPtr->services_->has_new_command_) {
    std::unique_lock lock(this->dataPtr->services_->command_mutex_);
    if (spring_state_comp->Data().valve_command || spring_state_comp->Data().pump_command) {
      spring_state_comp->Data().valve_command = this->dataPtr->services_->valve_command_;
      spring_state_comp->Data().pump_command = this->dataPtr->services_->pump_command_;
      this->dataPtr->services_->command_duration_ = \
        this->dataPtr->services_->command_duration_ + \
        this->dataPtr->services_->command_watch_.ElapsedRunTime();
      if (spring_state_comp->Data().valve_command) {
        RCLCPP_INFO_STREAM(
          this->dataPtr->ros_->node_->get_logger(),
          "Valve open (" << \
            this->dataPtr->services_->command_duration_.seconds() << "s)");
      } else if (spring_state_comp->Data().pump_command) {
        RCLCPP_INFO_STREAM(
          this->dataPtr->ros_->node_->get_logger(),
          "Pump on (" << \
            this->dataPtr->services_->command_duration_.seconds() << "s)");
      }
    } else {
      spring_state_comp->Data().valve_command = this->dataPtr->services_->valve_command_;
      spring_state_comp->Data().pump_command = this->dataPtr->services_->pump_command_;
    }

    this->dataPtr->services_->has_new_command_ = false;
  }
}

/////////////////////////////////////////////////////////////////////////////////////////////
void SpringController::PostUpdate(
  const ignition::gazebo::UpdateInfo & _info,
  const ignition::gazebo::EntityComponentManager & _ecm)
{
  IGN_PROFILE("SpringController::PostUpdate");

  this->dataPtr->paused_ = _info.paused;
  this->dataPtr->current_time_ = _info.simTime;

  if (!_ecm.EntityHasComponentType(
      this->dataPtr->jointEntity_,
      buoy_gazebo::components::SpringState().TypeId()))
  {
    // Pneumatic Spring hasn't updated values yet
    this->dataPtr->spring_data_valid_ = false;
    return;
  }

  auto spring_state_comp = \
    _ecm.Component<buoy_gazebo::components::SpringState>(this->dataPtr->jointEntity_);

  // low prio data access
  std::unique_lock low(this->dataPtr->low_prio_mutex_);
  std::unique_lock next(this->dataPtr->next_access_mutex_);
  std::unique_lock data(this->dataPtr->data_mutex_);
  next.unlock();

  auto sec_nsec = ignition::math::durationToSecNsec(this->dataPtr->current_time_);

  this->dataPtr->ros_->sc_record_.header.stamp.sec = sec_nsec.first;
  this->dataPtr->ros_->sc_record_.header.stamp.nanosec = sec_nsec.second;
  // this->dataPtr->sc_record_.load_cell = spring_state_comp->Data().load_cell;
  this->dataPtr->ros_->sc_record_.range_finder = spring_state_comp->Data().range_finder;
  this->dataPtr->ros_->sc_record_.upper_psi = spring_state_comp->Data().upper_psi;
  this->dataPtr->ros_->sc_record_.lower_psi = spring_state_comp->Data().lower_psi;
  // this->dataPtr->sc_record_.epoch = spring_state_comp->Data().epoch_;
  // this->dataPtr->sc_record_.salinity = spring_state_comp->Data().salinity_;
  // this->dataPtr->sc_record_.temperature = spring_state_comp->Data().temperature_;
  // this->dataPtr->sc_record_.status = spring_state_comp->Data().status_;
  this->dataPtr->spring_data_valid_ = true;
  data.unlock();
}
}  // namespace buoy_gazebo

IGNITION_ADD_PLUGIN(
  buoy_gazebo::SpringController,
  ignition::gazebo::System,
  buoy_gazebo::SpringController::ISystemConfigure,
  buoy_gazebo::SpringController::ISystemPreUpdate,
  buoy_gazebo::SpringController::ISystemPostUpdate)<|MERGE_RESOLUTION|>--- conflicted
+++ resolved
@@ -61,16 +61,13 @@
   rclcpp::Service<buoy_msgs::srv::ValveCommand>::SharedPtr valve_command_service_;
   std::function<void(std::shared_ptr<buoy_msgs::srv::ValveCommand::Request>,
     std::shared_ptr<buoy_msgs::srv::ValveCommand::Response>)> valve_command_handler_;
-<<<<<<< HEAD
   rclcpp::Service<buoy_msgs::srv::PumpCommand>::SharedPtr pump_command_service_;
   std::function<void(std::shared_ptr<buoy_msgs::srv::PumpCommand::Request>,
     std::shared_ptr<buoy_msgs::srv::PumpCommand::Response>)> pump_command_handler_;
-=======
   buoy_utils::StopwatchSimTime command_watch_;
   rclcpp::Duration command_duration_{0, 0U};
   std::atomic<bool> valve_command_{false}, pump_command_{false};
   std::atomic<bool> has_new_command_{false};
->>>>>>> e8861e55
   std::mutex command_mutex_;
 };
 
@@ -225,7 +222,7 @@
         std::unique_lock lock(services_->command_mutex_);
         // if already running valve, don't allow pump
         // unless for some reason we need to turn pump off (shouldn't get in that state)
-        if (valve_command_) {
+        if (services_->valve_command_) {
           if (request->duration_sec != request->OFF) {
             response->result.value = response->result.BUSY;
             RCLCPP_ERROR_STREAM(
@@ -237,9 +234,9 @@
         }
 
         if (request->duration_sec == request->OFF) {
-          command_duration_ = 0s;
-          pump_command_ = false;
-          has_new_command_ = true;
+          services_->command_duration_ = rclcpp::Duration(0, 0U);
+          services_->pump_command_ = false;
+          services_->has_new_command_ = true;
         } else {
           uint16_t duration_sec{request->duration_sec};
           if (duration_sec > 20U) {
@@ -251,9 +248,10 @@
               ros_->node_->get_logger(),
               "[ROS 2 Spring Control] PumpCommand out of bounds -- clipped to 20s");
           }
-          command_duration_ = ignition::math::clock::duration(std::chrono::seconds(duration_sec));
-          pump_command_ = true;
-          has_new_command_ = true;
+          services_->command_duration_ =
+            rclcpp::Duration::from_seconds(static_cast<double>(duration_sec));
+          services_->pump_command_ = true;
+          services_->has_new_command_ = true;
         }
       };
     services_->pump_command_service_ = \
