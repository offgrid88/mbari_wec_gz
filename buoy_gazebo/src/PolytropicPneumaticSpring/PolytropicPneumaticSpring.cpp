// Copyright 2022 Open Source Robotics Foundation, Inc. and Monterey Bay Aquarium Research Institute
//
// Licensed under the Apache License, Version 2.0 (the "License");
// you may not use this file except in compliance with the License.
// You may obtain a copy of the License at
//
//     http://www.apache.org/licenses/LICENSE-2.0
//
// Unless required by applicable law or agreed to in writing, software
// distributed under the License is distributed on an "AS IS" BASIS,
// WITHOUT WARRANTIES OR CONDITIONS OF ANY KIND, either express or implied.
// See the License for the specific language governing permissions and
// limitations under the License.

#include "PolytropicPneumaticSpring.hpp"

#include <ignition/common/Profiler.hh>
#include <ignition/math/PID.hh>
#include <ignition/msgs.hh>
#include <ignition/plugin/Register.hh>
#include <ignition/transport/Node.hh>
#include <ignition/transport/TopicUtils.hh>

#include <ignition/gazebo/components/JointForceCmd.hh>
#include <ignition/gazebo/components/JointPosition.hh>
#include <ignition/gazebo/components/JointVelocity.hh>
#include <ignition/gazebo/components/JointVelocityCmd.hh>
#include <ignition/gazebo/Model.hh>

#include <ignition/msgs/double.pb.h>

#include <memory>
#include <mutex>
#include <string>


using namespace std::chrono_literals;

namespace buoy_gazebo
{

struct PolytropicPneumaticSpringPrivate
{
  /// \brief Name of cylinder
  std::string name;

  bool is_upper;

  /// \brief is hysteresis present in piston travel direction
  bool hysteresis{false};

  /// \brief adiabatic index (gamma) == 1.4 for diatomic gas (e.g. N2)
  const double adiabatic_index{1.4};

  /// \brief polytropic index
  double n{adiabatic_index}, n1{adiabatic_index}, n2{adiabatic_index};

  /// \brief piston stroke (m)
  double stroke{2.03};

  /// \brief initial piston position (m)
  double x0{0.9921}, x1{0.9921}, x2{0.9921};

  /// \brief piston area (m^3)
  double piston_area{0.0127};

  /// \brief Piston-End Dead Volume (m^3)
  double dead_volume{0.0266};

  /// \brief measure of valve opening cross-section and duration (meter-seconds)
  double valve_absement{49e-7};

  /// \brief measure of pump opening cross-section and duration (meter-seconds)
  double pump_absement{11e-7};

  /// \brief pump differential pressure (Pa)
  double pump_pressure{49e-7};

  /// \brief initial Pressure (Pa)
  double P0{410240}, P1{410240}, P2{410240};

  /// \brief initial Temp (K)
  double T0{283.15};

  /// \brief R (specific gas)
  double R{0.2968};

  /// \brief specific heat of gas under constant pressure (kJ/(kg K))
  double c_p{1.04};

  /// \brief initial Volume (m^3)
  double V0{dead_volume}, V1{dead_volume}, V2{dead_volume};

  /// \brief mass of gas (kg)
  double mass{0.0};

  /// \brief c=mR(specific) (Pa*m^3)/K
  double c{0.0};

  /// \brief current Volume (m^3)
  double V{0.0};

  /// \brief current Pressure of gas (Pa)
  double P{0.0};

  /// \brief current Temperature of gas (K)
  double T{0.0};

  /// \brief current Force of gas on piston (N)
  double F{0.0};

  /// \brief current rate of heat loss (Watts)
  double Q_rate{0.0};

  /// \brief move piston along prescribed velocity for sysID
  bool debug_prescribed_velocity{false};

  /// \brief Joint Entity
  ignition::gazebo::Entity jointEntity;

  /// \brief Model interface
  ignition::gazebo::Model model {ignition::gazebo::kNullEntity};
};

//////////////////////////////////////////////////
PolytropicPneumaticSpring::PolytropicPneumaticSpring()
: dataPtr(std::make_unique<PolytropicPneumaticSpringPrivate>())
{
}

/////////////////////////////////////////////////
double SdfParamDouble(
  const std::shared_ptr<const sdf::Element> & _sdf,
  const std::string & _field,
  double _default)
{
  return _sdf->Get<double>(_field, _default).first;
}

<<<<<<< HEAD
/*
/////////////////////////////////////////////////
void PolytropicPneumaticSpring::manageCommandTimer(SpringState & state)
{
  static double init_x = 0.0;
  // open valve
  if (state.valve_command && !state.command_watch.Running()) {
    ignmsg << "Valve open (" << \
      std::chrono::duration_cast<std::chrono::seconds>(state.command_duration).count() << \
      "s)" << std::endl;
    state.command_watch.Start(true);
    init_x = state.range_finder;
    // turn pump on
  } else if (state.pump_command.isRunning() && !state.command_watch.Running()) {
    ignmsg << "Pump on (" << \
      std::chrono::duration_cast<std::chrono::seconds>(state.command_duration).count() << \
      "s)" << std::endl;
    state.command_watch.Start(true);
    init_x = state.range_finder;
  } else {
    // close valve
    if (state.valve_command && \
      state.command_watch.ElapsedRunTime() >= state.command_duration)
    {
      state.command_watch.Stop();
      state.valve_command = false;
      ignmsg << "Valve closed after (" << \
        std::chrono::duration_cast<std::chrono::seconds>(
        state.command_watch.ElapsedRunTime()).count() << \
        "s)" << std::endl;
      igndbg << "piston moved: " << \
      (state.range_finder - init_x) / (std::chrono::duration_cast<std::chrono::milliseconds>(
        state.command_watch.ElapsedRunTime()).count() / 1000.0) << " m/s" << std::endl;
    }
    // turn pump off
    if (state.pump_command && \
      state.command_watch.ElapsedRunTime() >= state.command_duration)
    {
      state.command_watch.Stop();
      state.pump_command = false;
      ignmsg << "Pump off after (" << \
        std::chrono::duration_cast<std::chrono::seconds>(
        state.command_watch.ElapsedRunTime()).count() << \
        "s)" << std::endl;
      ignerr << "piston moved: " << \
      (state.range_finder - init_x) / (std::chrono::duration_cast<std::chrono::milliseconds>(
        state.command_watch.ElapsedRunTime()).count() / 1000.0) << " m/s" << std::endl;
    }
  }
}*/

=======
>>>>>>> b9f03cbe
////////////////////////////////////////////////
void PolytropicPneumaticSpring::openValve(
  const int dt_nano, const double & pressure_diff,
  double & P0, double & V0)
{
  double _P{0.0}, _V{this->dataPtr->dead_volume};  // dummy vars
  openValve(dt_nano, pressure_diff, P0, V0, _P, _V);
}

void PolytropicPneumaticSpring::openValve(
  const int dt_nano, const double & pressure_diff,
  double & P1, double & V1,
  double & P2, double & V2)
{
  double dt_sec = dt_nano * IGN_NANO_TO_SEC;

  // want piston to drop 1 inch per second
  // so let mass flow from lower chamber to upper
  // results in initial pressure change (P0 -- or P1, P2 with hysteresis) via ideal gas law

  // P in Pascals (kg/(m*s^2)
  // multiply by absement (meter-seconds) to get mass_flow in kg/s
  double mass_flow = this->dataPtr->valve_absement * pressure_diff;
  double delta_mass = dt_sec * mass_flow;  // kg of gas per step

  igndbg << "valve -- pressure differential: " << pressure_diff << " Pascal" << std::endl;
  igndbg << "valve -- delta mass from/to this chamber to/from other: " << delta_mass << " kg" <<
    std::endl;

  IGN_ASSERT(V1 >= this->dataPtr->dead_volume, "volume of chamber must be >= dead volume");
  IGN_ASSERT(V2 >= this->dataPtr->dead_volume, "volume of chamber must be >= dead volume");

  if (this->dataPtr->is_upper) {
    this->dataPtr->mass += delta_mass;
    P1 = this->dataPtr->mass * this->dataPtr->R * this->dataPtr->T0 / V1;
    P2 = this->dataPtr->mass * this->dataPtr->R * this->dataPtr->T0 / V2;
  } else {
    this->dataPtr->mass -= delta_mass;
    P1 = this->dataPtr->mass * this->dataPtr->R * this->dataPtr->T0 / V1;
    P2 = this->dataPtr->mass * this->dataPtr->R * this->dataPtr->T0 / V2;
  }
}

////////////////////////////////////////////////
void PolytropicPneumaticSpring::pumpOn(
  const int dt_nano,
  double & P0, double & V0)
{
  double _P{0.0}, _V{this->dataPtr->dead_volume};  // dummy vars
  pumpOn(dt_nano, P0, V0, _P, _V);
}

void PolytropicPneumaticSpring::pumpOn(
  const int dt_nano,
  double & P1, double & V1,
  double & P2, double & V2)
{
  double dt_sec = dt_nano * 1e-9;

  // want piston to raise 2 inches per minute
  // so pump mass flow from upper chamber to lower
  // results in initial pressure change (P0 -- or P1, P2 with hysteresis) via ideal gas law

  // pump pressure in Pascals (kg/(m*s^2)
  // multiply by absement (meter-seconds) to get mass_flow in kg/s
  double mass_flow = this->dataPtr->pump_absement * this->dataPtr->pump_pressure;
  double delta_mass = dt_sec * mass_flow;  // kg of gas per step

  ignerr << "pump -- delta mass from/to this chamber to/from other: " << delta_mass << " kg" <<
    std::endl;

  IGN_ASSERT(V1 >= this->dataPtr->dead_volume, "volume of chamber must be >= dead volume");
  IGN_ASSERT(V2 >= this->dataPtr->dead_volume, "volume of chamber must be >= dead volume");

  if (this->dataPtr->is_upper) {
    this->dataPtr->mass -= delta_mass;
    P1 = this->dataPtr->mass * this->dataPtr->R * this->dataPtr->T0 / V1;
    P2 = this->dataPtr->mass * this->dataPtr->R * this->dataPtr->T0 / V2;
  } else {
    this->dataPtr->mass += delta_mass;
    P1 = this->dataPtr->mass * this->dataPtr->R * this->dataPtr->T0 / V1;
    P2 = this->dataPtr->mass * this->dataPtr->R * this->dataPtr->T0 / V2;
  }
}

//////////////////////////////////////////////////
void PolytropicPneumaticSpring::computeForce(const double & x, const double & v, const double & n)
{
  this->dataPtr->V = this->dataPtr->dead_volume + x * this->dataPtr->piston_area;
  this->dataPtr->P = this->dataPtr->P0 *
    pow(this->dataPtr->V0 / this->dataPtr->V, this->dataPtr->n);
  this->dataPtr->T = this->dataPtr->P * this->dataPtr->V / this->dataPtr->c;

  if (fabs(n - this->dataPtr->adiabatic_index) < 1.0e-7) {
    this->dataPtr->Q_rate = 0.0;
  } else {
    this->dataPtr->Q_rate = \
      (1.0 - n / this->dataPtr->adiabatic_index) * \
      (this->dataPtr->c_p / this->dataPtr->R) * \
      this->dataPtr->P * this->dataPtr->piston_area * v;
  }

  this->dataPtr->F = this->dataPtr->P * this->dataPtr->piston_area;

  igndbg << "V (" << this->dataPtr->name << "):" << this->dataPtr->V << std::endl;
  igndbg << "P (" << this->dataPtr->name << "):" << this->dataPtr->P << std::endl;
  igndbg << "T (" << this->dataPtr->name << "):" << this->dataPtr->T << std::endl;
}

//////////////////////////////////////////////////
void PolytropicPneumaticSpring::Configure(
  const ignition::gazebo::Entity & _entity,
  const std::shared_ptr<const sdf::Element> & _sdf,
  ignition::gazebo::EntityComponentManager & _ecm,
  ignition::gazebo::EventManager & /*_eventMgr*/)
{
  this->dataPtr->name = _sdf->Get<std::string>("chamber", "upper_adiabatic").first;
  igndbg << "name: " << this->dataPtr->name << std::endl;

  this->dataPtr->is_upper = _sdf->Get<bool>("is_upper");
  igndbg << "is upper? " << std::boolalpha << this->dataPtr->is_upper << std::noboolalpha <<
    std::endl;

  this->dataPtr->valve_absement = SdfParamDouble(_sdf, "valve_absement", 49e-7);
  this->dataPtr->pump_absement = SdfParamDouble(_sdf, "pump_absement", 11e-7);
  this->dataPtr->pump_pressure = SdfParamDouble(_sdf, "pump_pressure", 1.7e+6);
  this->dataPtr->stroke = SdfParamDouble(_sdf, "stroke", 2.03);
  this->dataPtr->piston_area = SdfParamDouble(_sdf, "piston_area", 0.0127);
  this->dataPtr->dead_volume = SdfParamDouble(_sdf, "dead_volume", 0.0266);
  this->dataPtr->T0 = SdfParamDouble(_sdf, "T0", 283.15);
  this->dataPtr->R = SdfParamDouble(_sdf, "R_specific", 0.2968);
  this->dataPtr->c_p = SdfParamDouble(_sdf, "c_p", 1.04);
  this->dataPtr->debug_prescribed_velocity = _sdf->Get<bool>(
    "debug_prescribed_velocity", false).first;

  this->dataPtr->hysteresis = _sdf->Get<bool>("hysteresis", false).first;
  if (this->dataPtr->hysteresis) {
    this->dataPtr->n1 = SdfParamDouble(_sdf, "n1", this->dataPtr->adiabatic_index);
    this->dataPtr->n2 = SdfParamDouble(_sdf, "n2", this->dataPtr->adiabatic_index);
    this->dataPtr->P1 = SdfParamDouble(_sdf, "P1", 410240);
    this->dataPtr->P2 = SdfParamDouble(_sdf, "P2", 410240);
    this->dataPtr->x1 = SdfParamDouble(_sdf, "x1", 0.9921);
    this->dataPtr->x2 = SdfParamDouble(_sdf, "x2", 0.9921);

    this->dataPtr->V1 = this->dataPtr->dead_volume + \
      this->dataPtr->x1 * this->dataPtr->piston_area;
    igndbg << "V1: " << this->dataPtr->V1 << std::endl;
    this->dataPtr->V2 = this->dataPtr->dead_volume + \
      this->dataPtr->x2 * this->dataPtr->piston_area;
    igndbg << "V2: " << this->dataPtr->V2 << std::endl;

    this->dataPtr->c = this->dataPtr->P1 * this->dataPtr->V1 / this->dataPtr->T0;
    igndbg << "c: " << this->dataPtr->c << std::endl;
    this->dataPtr->mass = this->dataPtr->c / this->dataPtr->R;
    igndbg << "mass: " << this->dataPtr->mass << std::endl;
  } else {
    this->dataPtr->n = SdfParamDouble(_sdf, "n", this->dataPtr->adiabatic_index);
    this->dataPtr->P0 = SdfParamDouble(_sdf, "P0", 410240);
    this->dataPtr->x0 = SdfParamDouble(_sdf, "x0", 0.9921);
    this->dataPtr->V0 = this->dataPtr->dead_volume + \
      this->dataPtr->x0 * this->dataPtr->piston_area;

    igndbg << "V0: " << this->dataPtr->V0 << std::endl;
    this->dataPtr->c = this->dataPtr->P0 * this->dataPtr->V0 / this->dataPtr->T0;
    igndbg << "c: " << this->dataPtr->c << std::endl;
    this->dataPtr->mass = this->dataPtr->c / this->dataPtr->R;
    igndbg << "mass: " << this->dataPtr->mass << std::endl;
  }

  this->dataPtr->model = ignition::gazebo::Model(_entity);
  if (!this->dataPtr->model.Valid(_ecm)) {
    ignerr << "PolytropicPneumaticSpring plugin should be attached to a model entity. " <<
      "Failed to initialize." << std::endl;
    return;
  }

  // Get params from SDF
  auto jointName = _sdf->Get<std::string>("JointName");
  if (jointName.empty()) {
    ignerr << "PolytropicPneumaticSpring found an empty jointName parameter. " <<
      "Failed to initialize.";
    return;
  }

  this->dataPtr->jointEntity = this->dataPtr->model.JointByName(
    _ecm,
    jointName);
  if (this->dataPtr->jointEntity == ignition::gazebo::kNullEntity) {
    ignerr << "Joint with name[" << jointName << "] not found. " <<
      "The PolytropicPneumaticSpring may not influence this joint.\n";
    return;
  }

  std::string force_topic = std::string("/force_") + this->dataPtr->name;
  force_pub = \
    node.Advertise<ignition::msgs::Double>(
    ignition::transport::TopicUtils::AsValidTopic(
      force_topic));
  if (!force_pub) {
    ignerr << "Error advertising topic [" << force_topic << "]" << std::endl;
    return;
  }

  std::string pressure_topic = std::string("/pressure_") + this->dataPtr->name;
  pressure_pub = \
    node.Advertise<ignition::msgs::Double>(
    ignition::transport::TopicUtils::AsValidTopic(
      pressure_topic));
  if (!pressure_pub) {
    ignerr << "Error advertising topic [" << pressure_topic << "]" << std::endl;
    return;
  }

  std::string volume_topic = std::string("/volume_") + this->dataPtr->name;
  volume_pub = \
    node.Advertise<ignition::msgs::Double>(
    ignition::transport::TopicUtils::AsValidTopic(
      volume_topic));
  if (!volume_pub) {
    ignerr << "Error advertising topic [" << volume_topic << "]" << std::endl;
    return;
  }

  std::string temperature_topic = std::string("/temperature_") + this->dataPtr->name;
  temperature_pub = \
    node.Advertise<ignition::msgs::Double>(
    ignition::transport::TopicUtils::AsValidTopic(
      temperature_topic));
  if (!temperature_pub) {
    ignerr << "Error advertising topic [" << temperature_topic << "]" << std::endl;
    return;
  }

  std::string heat_rate_topic = std::string("/heat_rate_") + this->dataPtr->name;
  heat_rate_pub = \
    node.Advertise<ignition::msgs::Double>(
    ignition::transport::TopicUtils::AsValidTopic(
      heat_rate_topic));
  if (!heat_rate_pub) {
    ignerr << "Error advertising topic [" << heat_rate_topic << "]" << std::endl;
    return;
  }

  if (this->dataPtr->is_upper) {
    std::string piston_velocity_topic = std::string("/piston_velocity_") + this->dataPtr->name;
    piston_velocity_pub = \
      node.Advertise<ignition::msgs::Double>(
      ignition::transport::TopicUtils::AsValidTopic(piston_velocity_topic));
    if (!piston_velocity_pub) {
      ignerr << "Error advertising topic [" << piston_velocity_topic << "]" << std::endl;
      return;
    }
  }
}

//////////////////////////////////////////////////
void PolytropicPneumaticSpring::PreUpdate(
  const ignition::gazebo::UpdateInfo & _info,
  ignition::gazebo::EntityComponentManager & _ecm)
{
  IGN_PROFILE("PolytropicPneumaticSpring::PreUpdate");

  // If the joint hasn't been identified yet, the plugin is disabled
  if (this->dataPtr->jointEntity == ignition::gazebo::kNullEntity) {
    return;
  }

  // TODO(anyone): Support rewind
  if (_info.dt < std::chrono::steady_clock::duration::zero()) {
    ignwarn << "Detected jump back in time [" <<
      std::chrono::duration_cast<std::chrono::seconds>(_info.dt).count() <<
      "s]. System may not work properly." << std::endl;
  }

  // Nothing left to do if paused.
  if (_info.paused) {
    return;
  }

  // Create joint position component if one doesn't exist
  auto jointPosComp =
    _ecm.Component<ignition::gazebo::components::JointPosition>(this->dataPtr->jointEntity);
  if (jointPosComp == nullptr) {
    _ecm.CreateComponent(
      this->dataPtr->jointEntity, ignition::gazebo::components::JointPosition());
  }
  // We just created the joint position component, give one iteration for the
  // physics system to update its size
  if (jointPosComp == nullptr || jointPosComp->Data().empty()) {
    return;
  }

  // Create joint velocity component if one doesn't exist
  auto jointVelComp =
    _ecm.Component<ignition::gazebo::components::JointVelocity>(this->dataPtr->jointEntity);
  if (jointVelComp == nullptr) {
    _ecm.CreateComponent(
      this->dataPtr->jointEntity, ignition::gazebo::components::JointVelocity());
  }
  // We just created the joint velocity component, give one iteration for the
  // physics system to update its size
  if (jointVelComp == nullptr || jointVelComp->Data().empty()) {
    return;
  }

  buoy_gazebo::SpringState spring_state;
  if (_ecm.EntityHasComponentType(
      this->dataPtr->jointEntity,
      buoy_gazebo::components::SpringState().TypeId()))
  {
    auto spring_state_comp = \
      _ecm.Component<buoy_gazebo::components::SpringState>(this->dataPtr->jointEntity);

    spring_state = buoy_gazebo::SpringState(spring_state_comp->Data());
  }

  // TODO(anyone): Figure out if (0) for the index is always correct,
  // some OR code has a process of finding the index for this argument.
  double x = jointPosComp->Data().at(0);
  double v = jointVelComp->Data().at(0);
  igndbg << "velocity: " << v << std::endl;
  if (this->dataPtr->is_upper) {
    x = this->dataPtr->stroke - x;
    v *= -1.0;
    igndbg << "swap direction (" << this->dataPtr->name << ")" << std::endl;
  }

  int dt_nano = \
    static_cast<int>(std::chrono::duration_cast<std::chrono::nanoseconds>(_info.dt).count());

  const double PASCAL_TO_PSI = 1.450377e-4;  // PSI/Pascal
  const double pressure_diff = (spring_state.lower_psi - spring_state.upper_psi) / PASCAL_TO_PSI;

  if (this->dataPtr->hysteresis) {
    igndbg << "hysteresis (" << this->dataPtr->name << "): " <<
      this->dataPtr->hysteresis << std::endl;
    if (spring_state.valve_command) {
      openValve(
        dt_nano, pressure_diff,
        this->dataPtr->P1, this->dataPtr->V1,
        this->dataPtr->P2, this->dataPtr->V2);
    } else if (spring_state.pump_command) {
      pumpOn(
        dt_nano,
        this->dataPtr->P1, this->dataPtr->V1,
        this->dataPtr->P2, this->dataPtr->V2);
    }

    if (v >= 0.0) {
      this->dataPtr->n = this->dataPtr->n1;
      igndbg << "polytropic index for increasing volume (" << this->dataPtr->name << "): " <<
        this->dataPtr->n << std::endl;
      this->dataPtr->V0 = this->dataPtr->V1;
      this->dataPtr->P0 = this->dataPtr->P1;
    } else {
      this->dataPtr->n = this->dataPtr->n2;
      igndbg << "polytropic index for decreasing volume (" << this->dataPtr->name << "): " <<
        this->dataPtr->n << std::endl;
      this->dataPtr->V0 = this->dataPtr->V2;
      this->dataPtr->P0 = this->dataPtr->P2;
    }
  } else {
    if (spring_state.valve_command) {
      openValve(
        dt_nano, pressure_diff,
        this->dataPtr->P0, this->dataPtr->V0);
    } else if (spring_state.pump_command) {
      pumpOn(
        dt_nano,
        this->dataPtr->P0, this->dataPtr->V0);
    }
  }

  // TODO(anyone): use sensor to access to P (pressure sensor) and T (thermometer)
  computeForce(x, v, this->dataPtr->n);
  if (this->dataPtr->is_upper) {
    this->dataPtr->F *= -1.0;
    igndbg << "swap F for direction of piston (" << this->dataPtr->name << "): " <<
      this->dataPtr->F << std::endl;
  } else {
    igndbg << "F (" << this->dataPtr->name << "):" << this->dataPtr->F << std::endl;
  }

  auto stampMsg = ignition::gazebo::convert<ignition::msgs::Time>(_info.simTime);

  if (this->dataPtr->is_upper) {
    spring_state.range_finder = x;
    spring_state.upper_psi = PASCAL_TO_PSI * this->dataPtr->P;
  } else {
    spring_state.lower_psi = PASCAL_TO_PSI * this->dataPtr->P;
  }

  _ecm.SetComponentData<buoy_gazebo::components::SpringState>(
    this->dataPtr->jointEntity,
    spring_state);

  ignition::msgs::Double force;
  force.mutable_header()->mutable_stamp()->CopyFrom(stampMsg);
  force.set_data(this->dataPtr->F);

  ignition::msgs::Double pressure;
  pressure.mutable_header()->mutable_stamp()->CopyFrom(stampMsg);
  pressure.set_data(this->dataPtr->P);

  ignition::msgs::Double volume;
  volume.mutable_header()->mutable_stamp()->CopyFrom(stampMsg);
  volume.set_data(this->dataPtr->V);

  ignition::msgs::Double temperature;
  temperature.mutable_header()->mutable_stamp()->CopyFrom(stampMsg);
  temperature.set_data(this->dataPtr->T);

  ignition::msgs::Double heat_rate;
  heat_rate.mutable_header()->mutable_stamp()->CopyFrom(stampMsg);
  heat_rate.set_data(this->dataPtr->Q_rate);

  ignition::msgs::Double piston_velocity;
  piston_velocity.mutable_header()->mutable_stamp()->CopyFrom(stampMsg);
  piston_velocity.set_data(v);

  if (!force_pub.Publish(force)) {
    ignerr << "could not publish force" << std::endl;
  }

  if (!pressure_pub.Publish(pressure)) {
    ignerr << "could not publish pressure" << std::endl;
  }

  if (!volume_pub.Publish(volume)) {
    ignerr << "could not publish volume" << std::endl;
  }

  if (!temperature_pub.Publish(temperature)) {
    ignerr << "could not publish temperature" << std::endl;
  }

  if (!heat_rate_pub.Publish(heat_rate)) {
    ignerr << "could not publish heat loss rate" << std::endl;
  }

  if (this->dataPtr->is_upper) {
    if (!piston_velocity_pub.Publish(piston_velocity)) {
      ignerr << "could not publish piston velocity" << std::endl;
    }
  }

  if (!this->dataPtr->debug_prescribed_velocity) {
    auto forceComp =
      _ecm.Component<ignition::gazebo::components::JointForceCmd>(this->dataPtr->jointEntity);
    if (forceComp == nullptr) {
      _ecm.CreateComponent(
        this->dataPtr->jointEntity,
        ignition::gazebo::components::JointForceCmd({this->dataPtr->F}));
    } else {
      forceComp->Data()[0] += this->dataPtr->F;    // Add force to existing forces.
    }
  } else {
    double period = 2.0;    // sec

    double piston_velocity = this->dataPtr->stroke * cos(
      2.0 * 3.14159265358979 *
      std::chrono::duration_cast<std::chrono::seconds>(_info.simTime).count() / period);
    auto joint_vel = _ecm.Component<ignition::gazebo::components::JointVelocityCmd>(
      this->dataPtr->jointEntity);
    if (joint_vel == nullptr) {
      _ecm.CreateComponent(
        this->dataPtr->jointEntity,
        ignition::gazebo::components::JointVelocityCmd({piston_velocity}));
    } else {
      *joint_vel = ignition::gazebo::components::JointVelocityCmd({piston_velocity});
    }
  }
}
}  // namespace buoy_gazebo

IGNITION_ADD_PLUGIN(
  buoy_gazebo::PolytropicPneumaticSpring,
  ignition::gazebo::System,
  buoy_gazebo::PolytropicPneumaticSpring::ISystemConfigure,
  buoy_gazebo::PolytropicPneumaticSpring::ISystemPreUpdate)<|MERGE_RESOLUTION|>--- conflicted
+++ resolved
@@ -137,60 +137,6 @@
   return _sdf->Get<double>(_field, _default).first;
 }
 
-<<<<<<< HEAD
-/*
-/////////////////////////////////////////////////
-void PolytropicPneumaticSpring::manageCommandTimer(SpringState & state)
-{
-  static double init_x = 0.0;
-  // open valve
-  if (state.valve_command && !state.command_watch.Running()) {
-    ignmsg << "Valve open (" << \
-      std::chrono::duration_cast<std::chrono::seconds>(state.command_duration).count() << \
-      "s)" << std::endl;
-    state.command_watch.Start(true);
-    init_x = state.range_finder;
-    // turn pump on
-  } else if (state.pump_command.isRunning() && !state.command_watch.Running()) {
-    ignmsg << "Pump on (" << \
-      std::chrono::duration_cast<std::chrono::seconds>(state.command_duration).count() << \
-      "s)" << std::endl;
-    state.command_watch.Start(true);
-    init_x = state.range_finder;
-  } else {
-    // close valve
-    if (state.valve_command && \
-      state.command_watch.ElapsedRunTime() >= state.command_duration)
-    {
-      state.command_watch.Stop();
-      state.valve_command = false;
-      ignmsg << "Valve closed after (" << \
-        std::chrono::duration_cast<std::chrono::seconds>(
-        state.command_watch.ElapsedRunTime()).count() << \
-        "s)" << std::endl;
-      igndbg << "piston moved: " << \
-      (state.range_finder - init_x) / (std::chrono::duration_cast<std::chrono::milliseconds>(
-        state.command_watch.ElapsedRunTime()).count() / 1000.0) << " m/s" << std::endl;
-    }
-    // turn pump off
-    if (state.pump_command && \
-      state.command_watch.ElapsedRunTime() >= state.command_duration)
-    {
-      state.command_watch.Stop();
-      state.pump_command = false;
-      ignmsg << "Pump off after (" << \
-        std::chrono::duration_cast<std::chrono::seconds>(
-        state.command_watch.ElapsedRunTime()).count() << \
-        "s)" << std::endl;
-      ignerr << "piston moved: " << \
-      (state.range_finder - init_x) / (std::chrono::duration_cast<std::chrono::milliseconds>(
-        state.command_watch.ElapsedRunTime()).count() / 1000.0) << " m/s" << std::endl;
-    }
-  }
-}*/
-
-=======
->>>>>>> b9f03cbe
 ////////////////////////////////////////////////
 void PolytropicPneumaticSpring::openValve(
   const int dt_nano, const double & pressure_diff,
