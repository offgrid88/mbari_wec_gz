// Copyright 2022 Open Source Robotics Foundation, Inc. and Monterey Bay Aquarium Research Institute
//
// Licensed under the Apache License, Version 2.0 (the "License");
// you may not use this file except in compliance with the License.
// You may obtain a copy of the License at
//
//     http://www.apache.org/licenses/LICENSE-2.0
//
// Unless required by applicable law or agreed to in writing, software
// distributed under the License is distributed on an "AS IS" BASIS,
// WITHOUT WARRANTIES OR CONDITIONS OF ANY KIND, either express or implied.
// See the License for the specific language governing permissions and
// limitations under the License.

#include <gz/msgs/double.pb.h>
#include <gz/msgs/time.pb.h>

#include <algorithm>
#include <memory>
#include <mutex>
#include <string>

#include <gz/common/Profiler.hh>
#include <gz/math/PID.hh>
#include <gz/plugin/Register.hh>
#include <gz/transport/Node.hh>
#include <gz/transport/TopicUtils.hh>

#include <gz/sim/components/JointForceCmd.hh>
#include <gz/sim/components/JointPosition.hh>
#include <gz/sim/components/JointVelocity.hh>
#include <gz/sim/components/JointVelocityCmd.hh>
#include <gz/sim/Model.hh>

#include "PolytropicPneumaticSpring.hpp"
#include "SpringState.hpp"


using namespace std::chrono_literals;

namespace buoy_gazebo
{
struct PolytropicPneumaticSpringConfig
{
  /// \brief Name of cylinder
  std::string name;

  bool is_upper{false};

  /// \brief is hysteresis present in piston travel direction
  bool hysteresis{false};

  /// \brief hysteresis velocity deadzone (m/s)
  double vel_dz_lower{-0.1}, vel_dz_upper{0.1};

  /// \brief adiabatic index (gamma) == 1.4 for diatomic gas (e.g. N2)
  static constexpr double ADIABATIC_INDEX{1.4};

  /// \brief polytropic index
  double n0{ADIABATIC_INDEX}, n1{ADIABATIC_INDEX}, n2{ADIABATIC_INDEX};

  bool is_adiabatic{false};

  /// \brief piston stroke (m)
  double stroke{2.03};

  /// \brief initial piston position (m)
  double x0{0.9921}, x1{0.9921}, x2{0.9921};

  /// \brief piston area (m^3)
  double piston_area{0.0127};

  /// \brief Piston-End Dead Volume (m^3)
  double dead_volume{0.0266};

  /// \brief measure of valve opening cross-section and duration (meter-seconds)
  double valve_absement{49e-7};

  /// \brief measure of pump opening cross-section and duration (meter-seconds)
  double pump_absement{10e-8};

  /// \brief pump differential pressure (Pa)
  double pump_pressure{1.7e+6};

  /// \brief mass flow of gas using pump (kg/s)
  double pump_mass_flow{pump_absement * pump_pressure};

  /// \brief initial Temp (K)
  double T0{283.15};

  /// \brief coef of heat transfer (1/s)
  double r{1.0};

  /// \brief Temp of environment (seawater) (K)
  double Tenv{283.15};

  /// \brief R (specific gas)
  double R{0.2968};

  /// \brief specific heat of gas under constant pressure (kJ/(kg K))
  double c_p{1.04};

  /// \brief initial Volume (m^3)
  double V0{dead_volume}, V1{dead_volume}, V2{dead_volume};

  /// \brief move piston along prescribed velocity for sysID
  bool debug_prescribed_velocity{false};

  /// \brief Joint Entity
  gz::sim::Entity jointEntity;

  /// \brief Model interface
  gz::sim::Model model{gz::sim::kNullEntity};

  bool VelMode{false};
};

struct PolytropicPneumaticSpringPrivate
{
  /// \brief polytropic index
  double n{PolytropicPneumaticSpringConfig::ADIABATIC_INDEX};

  /// \brief initial Pressure (Pa)
  double P0{410240}, P1{410240}, P2{410240};

  /// \brief mass of gas (kg)
  double mass{0.0};

  /// \brief c=mR(specific) (Pa*m^3)/K
  double c{0.0};

  /// \brief current Volume (m^3)
  double V{0.0266};

  /// \brief initial Volume (m^3)
  double V0{0.0266};  // takes value from config

  /// \brief current Pressure of gas (Pa)
  double P{P0};

  /// \brief current Temperature of gas (K)
  double T{283.15};

  /// \brief current Force of gas on piston (N)
  double F{0.0};

  /// \brief current rate of heat loss (Watts)
  double Q_rate{0.0};

  std::unique_ptr<const PolytropicPneumaticSpringConfig> config_{nullptr};
};

//////////////////////////////////////////////////
PolytropicPneumaticSpring::PolytropicPneumaticSpring()
: dataPtr(std::make_unique<PolytropicPneumaticSpringPrivate>())
{
}

/////////////////////////////////////////////////
double SdfParamDouble(
  const std::shared_ptr<const sdf::Element> & _sdf,
  const std::string & _field,
  double _default)
{
  return _sdf->Get<double>(_field, _default).first;
}

////////////////////////////////////////////////
void PolytropicPneumaticSpring::openValve(
  const int dt_nano, const double & pressure_diff,
  double & P0, const double & V0)
{
  double _P{0.0}, _V{this->dataPtr->config_->dead_volume};  // dummy vars
  openValve(dt_nano, pressure_diff, P0, V0, _P, _V);
}

void PolytropicPneumaticSpring::openValve(
  const int dt_nano, const double & pressure_diff,
  double & P1, const double & V1,
  double & P2, const double & V2)
{
  GZ_ASSERT(V1 >= this->dataPtr->config_->dead_volume, "volume of chamber must be >= dead volume");
  GZ_ASSERT(V2 >= this->dataPtr->config_->dead_volume, "volume of chamber must be >= dead volume");

  const double dt_sec = dt_nano * GZ_NANO_TO_SEC;

  // want piston to drop 1 inch per second
  // so let mass flow from lower chamber to upper
  // results in initial pressure change (P0 -- or P1, P2 with hysteresis) via ideal gas law

  // P in Pascals (kg/(m*s^2)
  // multiply by absement (meter-seconds) to get mass_flow in kg/s
  const double mass_flow = this->dataPtr->config_->valve_absement * pressure_diff;
  const double delta_mass = dt_sec * mass_flow;  // kg of gas per step

  if (this->dataPtr->config_->is_upper) {
    this->dataPtr->mass += delta_mass;
  } else {
    this->dataPtr->mass -= delta_mass;
  }

  // Ideal Gas Law
  this->dataPtr->c = this->dataPtr->mass * this->dataPtr->config_->R;
  const double mRT = this->dataPtr->c * this->dataPtr->T;
  P1 = mRT / V1;
  P2 = mRT / V2;
}

////////////////////////////////////////////////
void PolytropicPneumaticSpring::pumpOn(
  const int dt_nano,
  double & P0, const double & V0)
{
  double _P{0.0}, _V{this->dataPtr->config_->dead_volume};  // dummy vars
  pumpOn(dt_nano, P0, V0, _P, _V);
}

void PolytropicPneumaticSpring::pumpOn(
  const int dt_nano,
  double & P1, const double & V1,
  double & P2, const double & V2)
{
  GZ_ASSERT(V1 >= this->dataPtr->config_->dead_volume, "volume of chamber must be >= dead volume");
  GZ_ASSERT(V2 >= this->dataPtr->config_->dead_volume, "volume of chamber must be >= dead volume");

  const double dt_sec = dt_nano * GZ_NANO_TO_SEC;

  // want piston to raise 2 inches per minute
  // so pump mass flow from upper chamber to lower
  // results in initial pressure change (P0 -- or P1, P2 with hysteresis) via ideal gas law

  const double delta_mass = dt_sec * this->dataPtr->config_->pump_mass_flow;  // kg of gas per step

  if (this->dataPtr->config_->is_upper) {
    this->dataPtr->mass -= delta_mass;
  } else {
    this->dataPtr->mass += delta_mass;
  }

  // Ideal Gas Law
  this->dataPtr->c = this->dataPtr->mass * this->dataPtr->config_->R;
  const double mRT = this->dataPtr->c * this->dataPtr->T;
  P1 = mRT / V1;
  P2 = mRT / V2;
}

void PolytropicPneumaticSpring::computeLawOfCoolingForce(const double & x, const int & dt_nano)
{
  // geometry: V = V_dead + A*x
  this->dataPtr->V = this->dataPtr->config_->dead_volume + x * this->dataPtr->config_->piston_area;

  // Newton's Law of Cooling (non-dimensionalized):
  // Tdot = r*(T_env - T(t)) -> T[n] = dt*r*(Tenv - T[n-1]) + T[n-1] (using forward difference)
  const double dt_sec = dt_nano * GZ_NANO_TO_SEC;
  const double dT =
    dt_sec * this->dataPtr->config_->r * (this->dataPtr->config_->Tenv - this->dataPtr->T);
  this->dataPtr->T += dT;

  // TODO(andermi) find Qdot (rate of heat transfer) from h, A, dT (Qdot = h*A*dT)
  const double radius = 0.045;
  const double A = (2.0 * this->dataPtr->config_->piston_area) * radius * x;
  const double h = 11.3;  // (W/(m^2*K)) -- Water<->Mild Steel<->Gas
  this->dataPtr->Q_rate = h * A * dT;

  // Ideal Gas Law: P = (m*R)*T/V
  this->dataPtr->P = this->dataPtr->c * this->dataPtr->T / this->dataPtr->V;

  // F = P*A
  this->dataPtr->F = this->dataPtr->P * this->dataPtr->config_->piston_area;
}

//////////////////////////////////////////////////
void PolytropicPneumaticSpring::computePolytropicForce(const double & x, const double & v)
{
  const double V0 = this->dataPtr->V;
  const double P0 = this->dataPtr->P;
  // geometry: V = V_dead + A*x
  this->dataPtr->V = this->dataPtr->config_->dead_volume + x * this->dataPtr->config_->piston_area;
  // polytropic relationship: P = P0*(V0/V)^n
  this->dataPtr->P = P0 * pow(V0 / this->dataPtr->V, this->dataPtr->n);
  // Ideal Gas Law: T = P*V/(m*R)
  this->dataPtr->T = this->dataPtr->P * this->dataPtr->V / this->dataPtr->c;

  // no heat loss if adiabatic
  static const double cp_R = this->dataPtr->config_->c_p / this->dataPtr->config_->R;
  if (!this->dataPtr->config_->is_adiabatic) {
    // Rodrigues, M. J. (June 5, 2014). Heat Transfer During the Piston-Cylinder Expansion of a Gas
    // (Master's thesis, Oregon State University).
    // Retrieved from https://ir.library.oregonstate.edu/downloads/ww72bf399
    // heat loss rate for polytropic ideal gas:
    // dQ/dt = (1 - n/gamma)*(c_p/R)*P*A*dx/dt
    // TODO(andermi) A != piston_area... it's the chamber surface area
    const double r = 0.045;
    const double A = (2.0 * this->dataPtr->config_->piston_area) * r * x;
    this->dataPtr->Q_rate =
      (1.0 - this->dataPtr->n / PolytropicPneumaticSpringConfig::ADIABATIC_INDEX) * cp_R *
      this->dataPtr->P * A * v;
  }

  // F = P*A
  this->dataPtr->F = this->dataPtr->P * this->dataPtr->config_->piston_area;
}

//////////////////////////////////////////////////
void PolytropicPneumaticSpring::Configure(
  const gz::sim::Entity & _entity,
  const std::shared_ptr<const sdf::Element> & _sdf,
  gz::sim::EntityComponentManager & _ecm,
  gz::sim::EventManager & /*_eventMgr*/)
{
  PolytropicPneumaticSpringConfig config;

  config.name = _sdf->Get<std::string>("chamber", "upper_adiabatic").first;
  gzdbg << "name: " << config.name << std::endl;

  config.is_upper = _sdf->Get<bool>("is_upper");
  gzdbg << "is upper? " << std::boolalpha << config.is_upper << std::noboolalpha << std::endl;

  config.valve_absement = SdfParamDouble(_sdf, "valve_absement", config.valve_absement);
  config.pump_absement = SdfParamDouble(_sdf, "pump_absement", config.pump_absement);
  config.pump_pressure = SdfParamDouble(_sdf, "pump_pressure", config.pump_pressure);
  // pump pressure in Pascals (kg/(m*s^2)
  // multiply by absement (meter-seconds) to get mass_flow in kg/s
  config.pump_mass_flow = config.pump_absement * config.pump_pressure;

  config.stroke = SdfParamDouble(_sdf, "stroke", config.stroke);
  config.piston_area = SdfParamDouble(_sdf, "piston_area", config.piston_area);
  config.dead_volume = SdfParamDouble(_sdf, "dead_volume", config.dead_volume);
  config.R = SdfParamDouble(_sdf, "R_specific", config.R);
  config.c_p = SdfParamDouble(_sdf, "c_p", config.c_p);
  config.debug_prescribed_velocity = _sdf->Get<bool>(
    "debug_prescribed_velocity", false).first;
  config.VelMode = _sdf->Get<bool>(
    "VelMode", false).first;
  config.T0 = SdfParamDouble(_sdf, "T0", config.T0);
  config.r = SdfParamDouble(_sdf, "r", config.r);

  config.hysteresis = _sdf->Get<bool>("hysteresis", false).first;
  config.vel_dz_lower = SdfParamDouble(_sdf, "velocity_deadzone_lower", config.vel_dz_lower);
  config.vel_dz_upper = SdfParamDouble(_sdf, "velocity_deadzone_upper", config.vel_dz_upper);
  if (config.hysteresis) {
    config.n1 = SdfParamDouble(_sdf, "n1", PolytropicPneumaticSpringConfig::ADIABATIC_INDEX);
    config.n2 = SdfParamDouble(_sdf, "n2", PolytropicPneumaticSpringConfig::ADIABATIC_INDEX);
    if ((fabs(config.n1 - PolytropicPneumaticSpringConfig::ADIABATIC_INDEX) < 1.0e-7) &&
      (fabs(config.n2 - PolytropicPneumaticSpringConfig::ADIABATIC_INDEX) < 1.0e-7))
    {
      config.is_adiabatic = true;
    } else {
      config.is_adiabatic = false;
    }
    this->dataPtr->n = config.n1;
    this->dataPtr->P1 = SdfParamDouble(_sdf, "P1", this->dataPtr->P1);
    this->dataPtr->P2 = SdfParamDouble(_sdf, "P2", this->dataPtr->P2);
    this->dataPtr->P0 = this->dataPtr->P1;
    config.x1 = SdfParamDouble(_sdf, "x1", config.x1);
    config.x2 = SdfParamDouble(_sdf, "x2", config.x2);

    config.V1 = config.dead_volume +
      config.x1 * config.piston_area;
    gzdbg << "V1: " << config.V1 << std::endl;
    config.V2 = config.dead_volume +
      config.x2 * config.piston_area;
    gzdbg << "V2: " << config.V2 << std::endl;
    this->dataPtr->V0 = config.V1;

<<<<<<< HEAD
    this->dataPtr->c = this->dataPtr->P1 * config.V1 / config.T0;
    igndbg << "c: " << this->dataPtr->c << std::endl;
    this->dataPtr->mass = this->dataPtr->c / config.R;
    igndbg << "mass: " << this->dataPtr->mass << std::endl;
=======
    config.c = this->dataPtr->P1 * config.V1 / config.T0;
    gzdbg << "c: " << config.c << std::endl;
    this->dataPtr->mass = config.c / config.R;
    gzdbg << "mass: " << this->dataPtr->mass << std::endl;
>>>>>>> b38a8c2c
  } else {  // no hysteresis
    config.n0 = SdfParamDouble(_sdf, "n", PolytropicPneumaticSpringConfig::ADIABATIC_INDEX);
    if (fabs(config.n0 - PolytropicPneumaticSpringConfig::ADIABATIC_INDEX) < 1.0e-7) {
      config.is_adiabatic = true;
    } else {
      config.is_adiabatic = false;
    }
    this->dataPtr->n = config.n0;
    this->dataPtr->P0 = SdfParamDouble(_sdf, "P0", this->dataPtr->P0);
    config.x0 = SdfParamDouble(_sdf, "x0", config.x0);
    config.V0 = config.dead_volume +
      config.x0 * config.piston_area;
    this->dataPtr->V0 = config.V0;

<<<<<<< HEAD
    igndbg << "V0: " << config.V0 << std::endl;
    this->dataPtr->c = this->dataPtr->P0 * config.V0 / config.T0;
    igndbg << "c: " << this->dataPtr->c << std::endl;
    this->dataPtr->mass = this->dataPtr->c / config.R;
    igndbg << "mass: " << this->dataPtr->mass << std::endl;
=======
    gzdbg << "V0: " << config.V0 << std::endl;
    config.c = this->dataPtr->P0 * config.V0 / config.T0;
    gzdbg << "c: " << config.c << std::endl;
    this->dataPtr->mass = config.c / config.R;
    gzdbg << "mass: " << this->dataPtr->mass << std::endl;
>>>>>>> b38a8c2c
  }

  this->dataPtr->V = this->dataPtr->V0;
  this->dataPtr->P = this->dataPtr->P0;
  // Ideal Gas Law: T = P*V/(m*R)
  this->dataPtr->T = this->dataPtr->P * this->dataPtr->V / this->dataPtr->c;

  config.model = gz::sim::Model(_entity);
  if (!config.model.Valid(_ecm)) {
    gzerr << "PolytropicPneumaticSpring plugin should be attached to a model entity. " <<
      "Failed to initialize." << std::endl;
    return;
  }

  // Get params from SDF
  auto jointName = _sdf->Get<std::string>("JointName");
  if (jointName.empty()) {
    gzerr << "PolytropicPneumaticSpring found an empty jointName parameter. " <<
      "Failed to initialize.";
    return;
  }

  config.jointEntity = config.model.JointByName(
    _ecm,
    jointName);
  if (config.jointEntity == gz::sim::kNullEntity) {
    gzerr << "Joint with name[" << jointName << "] not found. " <<
      "The PolytropicPneumaticSpring may not influence this joint.\n";
    return;
  }

  this->dataPtr->config_ = std::make_unique<const PolytropicPneumaticSpringConfig>(config);

  std::string force_topic = std::string("/force_") + this->dataPtr->config_->name;
  force_pub =
    node.Advertise<gz::msgs::Double>(
    gz::transport::TopicUtils::AsValidTopic(
      force_topic));
  if (!force_pub) {
    gzerr << "Error advertising topic [" << force_topic << "]" << std::endl;
    return;
  }

  std::string pressure_topic = std::string("/pressure_") + this->dataPtr->config_->name;
  pressure_pub =
    node.Advertise<gz::msgs::Double>(
    gz::transport::TopicUtils::AsValidTopic(
      pressure_topic));
  if (!pressure_pub) {
    gzerr << "Error advertising topic [" << pressure_topic << "]" << std::endl;
    return;
  }

  std::string volume_topic = std::string("/volume_") + this->dataPtr->config_->name;
  volume_pub =
    node.Advertise<gz::msgs::Double>(
    gz::transport::TopicUtils::AsValidTopic(
      volume_topic));
  if (!volume_pub) {
    gzerr << "Error advertising topic [" << volume_topic << "]" << std::endl;
    return;
  }

  std::string temperature_topic = std::string("/temperature_") + this->dataPtr->config_->name;
  temperature_pub =
    node.Advertise<gz::msgs::Double>(
    gz::transport::TopicUtils::AsValidTopic(
      temperature_topic));
  if (!temperature_pub) {
    gzerr << "Error advertising topic [" << temperature_topic << "]" << std::endl;
    return;
  }

  std::string heat_rate_topic = std::string("/heat_rate_") + this->dataPtr->config_->name;
  heat_rate_pub =
    node.Advertise<gz::msgs::Double>(
    gz::transport::TopicUtils::AsValidTopic(
      heat_rate_topic));
  if (!heat_rate_pub) {
    gzerr << "Error advertising topic [" << heat_rate_topic << "]" << std::endl;
    return;
  }
}

//////////////////////////////////////////////////
void PolytropicPneumaticSpring::PreUpdate(
  const gz::sim::UpdateInfo & _info,
  gz::sim::EntityComponentManager & _ecm)
{
  GZ_PROFILE("PolytropicPneumaticSpring::PreUpdate");

  // If the joint hasn't been identified yet, the plugin is disabled
  if (this->dataPtr->config_->jointEntity == gz::sim::kNullEntity) {
    return;
  }

  // TODO(anyone): Support rewind
  if (_info.dt < std::chrono::steady_clock::duration::zero()) {
    gzwarn << "Detected jump back in time [" <<
      std::chrono::duration_cast<std::chrono::seconds>(_info.dt).count() <<
      "s]. System may not work properly." << std::endl;
  }

  // Nothing left to do if paused.
  if (_info.paused) {
    return;
  }

  // Create joint position component if one doesn't exist
  auto jointPosComp =
    _ecm.Component<gz::sim::components::JointPosition>(
    this->dataPtr->config_->jointEntity);
  if (jointPosComp == nullptr) {
    _ecm.CreateComponent(
      this->dataPtr->config_->jointEntity, gz::sim::components::JointPosition());
  }
  // We just created the joint position component, give one iteration for the
  // physics system to update its size
  if (jointPosComp == nullptr || jointPosComp->Data().empty()) {
    return;
  }

  // Create joint velocity component if one doesn't exist
  auto jointVelComp =
    _ecm.Component<gz::sim::components::JointVelocity>(
    this->dataPtr->config_->jointEntity);
  if (jointVelComp == nullptr) {
    _ecm.CreateComponent(
      this->dataPtr->config_->jointEntity, gz::sim::components::JointVelocity());
  }
  // We just created the joint velocity component, give one iteration for the
  // physics system to update its size
  if (jointVelComp == nullptr || jointVelComp->Data().empty()) {
    return;
  }

  buoy_gazebo::SpringState spring_state{};
  if (_ecm.EntityHasComponentType(
      this->dataPtr->config_->jointEntity,
      buoy_gazebo::components::SpringState().TypeId()))
  {
    auto spring_state_comp =
      _ecm.Component<buoy_gazebo::components::SpringState>(this->dataPtr->config_->jointEntity);

    spring_state = buoy_gazebo::SpringState(spring_state_comp->Data());
  }

  // TODO(anyone): Figure out if (0) for the index is always correct,
  // some OR code has a process of finding the index for this argument.
  double x = jointPosComp->Data().at(0);
  double v = jointVelComp->Data().at(0);

  if (this->dataPtr->config_->is_upper) {
    x = this->dataPtr->config_->stroke - x;
    v *= -1.0;
  }

  x = std::min(std::max(x, 0.0), this->dataPtr->config_->stroke);

  const int dt_nano =
    static_cast<int>(std::chrono::duration_cast<std::chrono::nanoseconds>(_info.dt).count());

  static const double PASCAL_TO_PSI = 1.450377e-4;  // PSI/Pascal
  const double pressure_diff = (spring_state.lower_psi - spring_state.upper_psi) / PASCAL_TO_PSI;

  if (spring_state.valve_command) {
    openValve(
      dt_nano, pressure_diff,
      this->dataPtr->P, this->dataPtr->V);
  } else if (spring_state.pump_command) {
    pumpOn(
      dt_nano,
      this->dataPtr->P, this->dataPtr->V);
  }

  if (this->dataPtr->config_->hysteresis) {
    if (v >= this->dataPtr->config_->vel_dz_upper) {
      this->dataPtr->n = this->dataPtr->config_->n1;
      computePolytropicForce(x, v);
    } else if (v <= this->dataPtr->config_->vel_dz_lower) {
      this->dataPtr->n = this->dataPtr->config_->n2;
      computePolytropicForce(x, v);
    } else {
      computeLawOfCoolingForce(x, dt_nano);
    }
  } else {
    if (this->dataPtr->config_->vel_dz_lower <= v &&
      v <= this->dataPtr->config_->vel_dz_upper)
    {
      computeLawOfCoolingForce(x, dt_nano);
    } else {
      computePolytropicForce(x, v);
    }
  }

  if (this->dataPtr->config_->is_upper) {
    this->dataPtr->F *= -1.0;
  }

  auto stampMsg = gz::sim::convert<gz::msgs::Time>(_info.simTime);

  if (this->dataPtr->config_->is_upper) {
    spring_state.range_finder = x;
    spring_state.upper_psi = PASCAL_TO_PSI * this->dataPtr->P;
  } else {
    spring_state.lower_psi = PASCAL_TO_PSI * this->dataPtr->P;
  }

  _ecm.SetComponentData<buoy_gazebo::components::SpringState>(
    this->dataPtr->config_->jointEntity,
    spring_state);

  gz::msgs::Double force;
  force.mutable_header()->mutable_stamp()->CopyFrom(stampMsg);
  force.set_data(this->dataPtr->F);

  // TODO(anyone): use sensor to access to P (pressure sensor) and T (thermometer)
  gz::msgs::Double pressure;
  pressure.mutable_header()->mutable_stamp()->CopyFrom(stampMsg);
  pressure.set_data(this->dataPtr->P);

  gz::msgs::Double volume;
  volume.mutable_header()->mutable_stamp()->CopyFrom(stampMsg);
  volume.set_data(this->dataPtr->V);

  gz::msgs::Double temperature;
  temperature.mutable_header()->mutable_stamp()->CopyFrom(stampMsg);
  temperature.set_data(this->dataPtr->T);

  gz::msgs::Double heat_rate;
  heat_rate.mutable_header()->mutable_stamp()->CopyFrom(stampMsg);
  heat_rate.set_data(this->dataPtr->Q_rate);

  gz::msgs::Double piston_velocity;
  piston_velocity.mutable_header()->mutable_stamp()->CopyFrom(stampMsg);
  piston_velocity.set_data(v);

  if (!force_pub.Publish(force)) {
    gzerr << "could not publish force" << std::endl;
  }

  if (!pressure_pub.Publish(pressure)) {
    gzerr << "could not publish pressure" << std::endl;
  }

  if (!volume_pub.Publish(volume)) {
    gzerr << "could not publish volume" << std::endl;
  }

  if (!temperature_pub.Publish(temperature)) {
    gzerr << "could not publish temperature" << std::endl;
  }

  if (!heat_rate_pub.Publish(heat_rate)) {
    gzerr << "could not publish heat loss rate" << std::endl;
  }

  static const bool debug_prescribed_velocity{this->dataPtr->config_->debug_prescribed_velocity};
  if (!debug_prescribed_velocity) {
    // Apply force if not in Velocity Mode, in which case a joint velocity is applied elsewhere
    // (likely by a test Fixture)
    if (!this->dataPtr->config_->VelMode) {
      auto forceComp =
        _ecm.Component<gz::sim::components::JointForceCmd>(
        this->dataPtr->config_->jointEntity);
      if (forceComp == nullptr) {
        _ecm.CreateComponent(
          this->dataPtr->config_->jointEntity,
          gz::sim::components::JointForceCmd({this->dataPtr->F}));
      } else {
        forceComp->Data()[0] += this->dataPtr->F;  // Add force to existing forces.
      }
    }
  } else {
    double period = 2.0;  // sec

    double piston_velocity = this->dataPtr->config_->stroke * cos(
      2.0 * GZ_PI *
      std::chrono::duration_cast<std::chrono::seconds>(_info.simTime).count() / period);
    auto joint_vel = _ecm.Component<gz::sim::components::JointVelocityCmd>(
      this->dataPtr->config_->jointEntity);
    if (joint_vel == nullptr) {
      _ecm.CreateComponent(
        this->dataPtr->config_->jointEntity,
        gz::sim::components::JointVelocityCmd({piston_velocity}));
    } else {
      *joint_vel = gz::sim::components::JointVelocityCmd({piston_velocity});
    }
  }
}
}  // namespace buoy_gazebo

GZ_ADD_PLUGIN(
  buoy_gazebo::PolytropicPneumaticSpring,
  gz::sim::System,
  buoy_gazebo::PolytropicPneumaticSpring::ISystemConfigure,
  buoy_gazebo::PolytropicPneumaticSpring::ISystemPreUpdate)<|MERGE_RESOLUTION|>--- conflicted
+++ resolved
@@ -363,17 +363,17 @@
     gzdbg << "V2: " << config.V2 << std::endl;
     this->dataPtr->V0 = config.V1;
 
-<<<<<<< HEAD
+//<<<<<<< HEAD
     this->dataPtr->c = this->dataPtr->P1 * config.V1 / config.T0;
     igndbg << "c: " << this->dataPtr->c << std::endl;
     this->dataPtr->mass = this->dataPtr->c / config.R;
     igndbg << "mass: " << this->dataPtr->mass << std::endl;
-=======
-    config.c = this->dataPtr->P1 * config.V1 / config.T0;
-    gzdbg << "c: " << config.c << std::endl;
-    this->dataPtr->mass = config.c / config.R;
-    gzdbg << "mass: " << this->dataPtr->mass << std::endl;
->>>>>>> b38a8c2c
+//=======
+//    config.c = this->dataPtr->P1 * config.V1 / config.T0;
+//    gzdbg << "c: " << config.c << std::endl;
+//    this->dataPtr->mass = config.c / config.R;
+//    gzdbg << "mass: " << this->dataPtr->mass << std::endl;
+//>>>>>>> chapulina/humble_garden
   } else {  // no hysteresis
     config.n0 = SdfParamDouble(_sdf, "n", PolytropicPneumaticSpringConfig::ADIABATIC_INDEX);
     if (fabs(config.n0 - PolytropicPneumaticSpringConfig::ADIABATIC_INDEX) < 1.0e-7) {
@@ -388,19 +388,19 @@
       config.x0 * config.piston_area;
     this->dataPtr->V0 = config.V0;
 
-<<<<<<< HEAD
+//<<<<<<< HEAD
     igndbg << "V0: " << config.V0 << std::endl;
     this->dataPtr->c = this->dataPtr->P0 * config.V0 / config.T0;
     igndbg << "c: " << this->dataPtr->c << std::endl;
     this->dataPtr->mass = this->dataPtr->c / config.R;
     igndbg << "mass: " << this->dataPtr->mass << std::endl;
-=======
-    gzdbg << "V0: " << config.V0 << std::endl;
-    config.c = this->dataPtr->P0 * config.V0 / config.T0;
-    gzdbg << "c: " << config.c << std::endl;
-    this->dataPtr->mass = config.c / config.R;
-    gzdbg << "mass: " << this->dataPtr->mass << std::endl;
->>>>>>> b38a8c2c
+//=======
+//    gzdbg << "V0: " << config.V0 << std::endl;
+//    config.c = this->dataPtr->P0 * config.V0 / config.T0;
+//    gzdbg << "c: " << config.c << std::endl;
+//    this->dataPtr->mass = config.c / config.R;
+//    gzdbg << "mass: " << this->dataPtr->mass << std::endl;
+//>>>>>>> chapulina/humble_garden
   }
 
   this->dataPtr->V = this->dataPtr->V0;
