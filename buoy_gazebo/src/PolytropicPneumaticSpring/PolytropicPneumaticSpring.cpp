// Copyright 2022 Open Source Robotics Foundation, Inc. and Monterey Bay Aquarium Research Institute
//
// Licensed under the Apache License, Version 2.0 (the "License");
// you may not use this file except in compliance with the License.
// You may obtain a copy of the License at
//
//     http://www.apache.org/licenses/LICENSE-2.0
//
// Unless required by applicable law or agreed to in writing, software
// distributed under the License is distributed on an "AS IS" BASIS,
// WITHOUT WARRANTIES OR CONDITIONS OF ANY KIND, either express or implied.
// See the License for the specific language governing permissions and
// limitations under the License.

#include "PolytropicPneumaticSpring.hpp"

#include <ignition/msgs/double.pb.h>
#include <ignition/common/Profiler.hh>
#include <ignition/math/PID.hh>
#include <ignition/msgs.hh>
#include <ignition/plugin/Register.hh>
#include <ignition/transport/Node.hh>

#include <memory>
#include <string>

#include "SpringState.hpp"


#include "ignition/gazebo/components/JointForceCmd.hh"
#include "ignition/gazebo/components/JointPosition.hh"
#include "ignition/gazebo/components/JointVelocity.hh"
#include "ignition/gazebo/components/JointVelocityCmd.hh"
#include "ignition/gazebo/Model.hh"

namespace buoy_gazebo
{

struct PolytropicPneumaticSpringPrivate
{
  /// \brief Name of cylinder
  std::string name;

  /// \brief is hysteresis present in piston travel direction
  bool hysteresis;

  // SpringType type;

  /// \brief adiabatic index
  double n, n1, n2;

  /// \brief piston stroke (m)
  double stroke;

  /// \brief initial piston position (m)
  double x0, x1, x2;

  /// \brief piston area (m^3)
  double pistonArea;

  /// \brief Piston-End Dead Volume (m^3)
  double deadVolume;

  /// \brief initial Pressure (Pa)
  double P0, P1, P2;

  /// \brief initial Temp (K)
  double T0;

  /// \brief R (specific gas)
  double R;

  /// \brief specific heat of gas under constant pressure (kJ/(kg K))
  double c_p;

  /// \brief initial Volume (m^3)
  double V0, V1, V2;

  /// \brief mass of gas (kg)
  double mass;

  /// \brief c=mR(specific) (Pa*m^3)/K
  double c;

  /// \brief current Volume (m^3)
  double V;

  /// \brief current Pressure of gas (Pa)
  double P;

  /// \brief current Temperature of gas (K)
  double T;

  /// \brief current Force of gas on piston (N)
  double F;

  /// \brief current rate of heat loss (Watts)
  double Q_rate;

  /// \brief move piston along prescribed velocity for sysID
  bool debug_prescribed_velocity;

  /// \brief Joint Entity
  ignition::gazebo::Entity jointEntity;

  /// \brief Model interface
  ignition::gazebo::Model model {ignition::gazebo::kNullEntity};
};

//////////////////////////////////////////////////
PolytropicPneumaticSpring::PolytropicPneumaticSpring()
: dataPtr(std::make_unique<PolytropicPneumaticSpringPrivate>())
{
}


/////////////////////////////////////////////////
double SdfParamDouble(
  const std::shared_ptr<const sdf::Element> & _sdf,
  const std::string & _field,
  double _default)
{
  return _sdf->Get<double>(_field, _default).first;
}

//////////////////////////////////////////////////
void PolytropicPneumaticSpring::computeForce(const double & x, const double & v, const double & n)
{
  this->dataPtr->V = this->dataPtr->deadVolume + x * this->dataPtr->pistonArea;
  this->dataPtr->P = this->dataPtr->P0 *
    pow(this->dataPtr->V0 / this->dataPtr->V, this->dataPtr->n);
  this->dataPtr->T = this->dataPtr->P * this->dataPtr->V / this->dataPtr->c;

  if (fabs(n - 1.4) < 1.0e-7) {this->dataPtr->Q_rate = 0.0;} else {
    this->dataPtr->Q_rate = (1.0 - n / 1.4) * (this->dataPtr->c_p / this->dataPtr->R) *
      this->dataPtr->P * this->dataPtr->pistonArea * v;
  }

  this->dataPtr->F = this->dataPtr->P * this->dataPtr->pistonArea;

  ignwarn << "V (" << this->dataPtr->name << "):" << this->dataPtr->V << std::endl;
  ignwarn << "P (" << this->dataPtr->name << "):" << this->dataPtr->P << std::endl;
  ignwarn << "T (" << this->dataPtr->name << "):" << this->dataPtr->T << std::endl;
}

//////////////////////////////////////////////////
void PolytropicPneumaticSpring::Configure(
  const ignition::gazebo::Entity & _entity,
  const std::shared_ptr<const sdf::Element> & _sdf,
  ignition::gazebo::EntityComponentManager & _ecm,
  ignition::gazebo::EventManager & /*_eventMgr*/)
{
  this->dataPtr->name = _sdf->Get<std::string>("chamber", "upper_adiabatic").first;
  ignwarn << "name: " << this->dataPtr->name << std::endl;

  this->dataPtr->stroke = SdfParamDouble(_sdf, "stroke", 2.03);
  this->dataPtr->pistonArea = SdfParamDouble(_sdf, "piston_area", 0.0127);
  this->dataPtr->deadVolume = SdfParamDouble(_sdf, "dead_volume", 0.0266);
  this->dataPtr->T0 = SdfParamDouble(_sdf, "T0", 283.15);
  this->dataPtr->R = SdfParamDouble(_sdf, "R_specific", 0.2968);
  this->dataPtr->c_p = SdfParamDouble(_sdf, "c_p", 1.04);
  this->dataPtr->debug_prescribed_velocity = _sdf->Get<bool>(
    "debug_prescribed_velocity", false).first;

  this->dataPtr->hysteresis = _sdf->Get<bool>("hysteresis", false).first;
  if (this->dataPtr->hysteresis) {
    this->dataPtr->n1 = SdfParamDouble(_sdf, "n1", 1.4);
    this->dataPtr->n2 = SdfParamDouble(_sdf, "n2", 1.4);
    this->dataPtr->P1 = SdfParamDouble(_sdf, "P1", 410240);
    this->dataPtr->P2 = SdfParamDouble(_sdf, "P2", 410240);
    this->dataPtr->x1 = SdfParamDouble(_sdf, "x1", 0.9921);
    this->dataPtr->x2 = SdfParamDouble(_sdf, "x2", 0.9921);

    this->dataPtr->V1 = this->dataPtr->deadVolume + \
      this->dataPtr->x1 * this->dataPtr->pistonArea;
    ignwarn << "V1: " << this->dataPtr->V1 << std::endl;
    this->dataPtr->V2 = this->dataPtr->deadVolume + \
      this->dataPtr->x2 * this->dataPtr->pistonArea;
    ignwarn << "V2: " << this->dataPtr->V2 << std::endl;

    this->dataPtr->c = this->dataPtr->P1 * this->dataPtr->V1 / this->dataPtr->T0;
    ignwarn << "c: " << this->dataPtr->c << std::endl;
    this->dataPtr->mass = this->dataPtr->c / this->dataPtr->R;
    ignwarn << "mass: " << this->dataPtr->mass << std::endl;
  } else {
    this->dataPtr->n = SdfParamDouble(_sdf, "n", 1.4);
    this->dataPtr->P0 = SdfParamDouble(_sdf, "P0", 410240);
    this->dataPtr->x0 = SdfParamDouble(_sdf, "x0", 0.9921);
    this->dataPtr->V0 = this->dataPtr->deadVolume + \
      this->dataPtr->x0 * this->dataPtr->pistonArea;

    ignwarn << "V0: " << this->dataPtr->V0 << std::endl;
    this->dataPtr->c = this->dataPtr->P0 * this->dataPtr->V0 / this->dataPtr->T0;
    ignwarn << "c: " << this->dataPtr->c << std::endl;
    this->dataPtr->mass = this->dataPtr->c / this->dataPtr->R;
    ignwarn << "mass: " << this->dataPtr->mass << std::endl;
  }

  this->dataPtr->model = ignition::gazebo::Model(_entity);
  if (!this->dataPtr->model.Valid(_ecm)) {
    ignerr << "PolytropicPneumaticSpring plugin should be attached to a model entity. " <<
      "Failed to initialize." << std::endl;
    return;
  }

  // Get params from SDF
  auto jointName = _sdf->Get<std::string>("JointName");
  if (jointName.empty()) {
    ignerr << "PolytropicPneumaticSpring found an empty jointName parameter. " <<
      "Failed to initialize.";
    return;
  }

  this->dataPtr->jointEntity = this->dataPtr->model.JointByName(
    _ecm,
    jointName);
  if (this->dataPtr->jointEntity == ignition::gazebo::kNullEntity) {
    ignerr << "Joint with name[" << jointName << "] not found. " <<
      "The PolytropicPneumaticSpring may not influence this joint.\n";
    return;
  }

  std::string force_topic = std::string("/force_") + this->dataPtr->name;
  force_pub = node.Advertise<ignition::msgs::Double>(force_topic);
  if (!force_pub) {
    ignerr << "Error advertising topic [" << force_topic << "]" << std::endl;
    return;
  }

  std::string pressure_topic = std::string("/pressure_") + this->dataPtr->name;
  pressure_pub = node.Advertise<ignition::msgs::Double>(pressure_topic);
  if (!pressure_pub) {
    ignerr << "Error advertising topic [" << pressure_topic << "]" << std::endl;
    return;
  }

  std::string volume_topic = std::string("/volume_") + this->dataPtr->name;
  volume_pub = node.Advertise<ignition::msgs::Double>(volume_topic);
  if (!volume_pub) {
    ignerr << "Error advertising topic [" << volume_topic << "]" << std::endl;
    return;
  }

  std::string temperature_topic = std::string("/temperature_") + this->dataPtr->name;
  temperature_pub = node.Advertise<ignition::msgs::Double>(temperature_topic);
  if (!temperature_pub) {
    ignerr << "Error advertising topic [" << temperature_topic << "]" << std::endl;
    return;
  }

  std::string heat_rate_topic = std::string("/heat_rate_") + this->dataPtr->name;
  heat_rate_pub = node.Advertise<ignition::msgs::Double>(heat_rate_topic);
  if (!heat_rate_pub) {
    ignerr << "Error advertising topic [" << heat_rate_topic << "]" << std::endl;
    return;
  }
}

//////////////////////////////////////////////////
void PolytropicPneumaticSpring::PreUpdate(
  const ignition::gazebo::UpdateInfo & _info,
  ignition::gazebo::EntityComponentManager & _ecm)
{
  IGN_PROFILE("PolytropicPneumaticSpring::PreUpdate");

  // If the joint hasn't been identified yet, the plugin is disabled
  if (this->dataPtr->jointEntity == ignition::gazebo::kNullEntity) {
    return;
  }

  // TODO(anyone): Support rewind
  if (_info.dt < std::chrono::steady_clock::duration::zero()) {
    ignwarn << "Detected jump back in time [" <<
      std::chrono::duration_cast<std::chrono::seconds>(_info.dt).count() <<
      "s]. System may not work properly." << std::endl;
  }

  // Nothing left to do if paused.
  if (_info.paused) {
    return;
  }

  // Create joint position component if one doesn't exist
  auto jointPosComp =
    _ecm.Component<ignition::gazebo::components::JointPosition>(this->dataPtr->jointEntity);
  if (jointPosComp == nullptr) {
    _ecm.CreateComponent(
      this->dataPtr->jointEntity, ignition::gazebo::components::JointPosition());
  }
  // We just created the joint position component, give one iteration for the
  // physics system to update its size
  if (jointPosComp == nullptr || jointPosComp->Data().empty()) {
    return;
  }

  // Create joint velocity component if one doesn't exist
  auto jointVelComp =
    _ecm.Component<ignition::gazebo::components::JointVelocity>(this->dataPtr->jointEntity);
  if (jointVelComp == nullptr) {
    _ecm.CreateComponent(
      this->dataPtr->jointEntity, ignition::gazebo::components::JointVelocity());
  }
  // We just created the joint velocity component, give one iteration for the
  // physics system to update its size
  if (jointVelComp == nullptr || jointVelComp->Data().empty()) {
    return;
  }


  // TODO(anyone): Figure out if (0) for the index is always correct,
  // some OR code has a process of finding the index for this argument.
  double x = jointPosComp->Data().at(0);
  double v = jointVelComp->Data().at(0);
  ignwarn << "velocity: " << v << std::endl;
  if (this->dataPtr->name.compare(0, 5, std::string("upper")) == 0) {
    x = this->dataPtr->stroke - x;
    v *= -1.0;
    ignwarn << "swap direction (" << this->dataPtr->name << ")" << std::endl;
  }

  if (this->dataPtr->hysteresis) {
    ignwarn << "hysteresis (" << this->dataPtr->name << "): " <<
      this->dataPtr->hysteresis << std::endl;
    if (v >= 0.0) {
      this->dataPtr->n = this->dataPtr->n1;
      ignwarn << "polytropic index for increasing volume (" << this->dataPtr->name << "): " <<
        this->dataPtr->n << std::endl;
      this->dataPtr->V0 = this->dataPtr->V1;
      this->dataPtr->P0 = this->dataPtr->P1;
    } else {
      this->dataPtr->n = this->dataPtr->n2;
      ignwarn << "polytropic index for decreasing volume (" << this->dataPtr->name << "): " <<
        this->dataPtr->n << std::endl;
      this->dataPtr->V0 = this->dataPtr->V2;
      this->dataPtr->P0 = this->dataPtr->P2;
    }
  }

  computeForce(x, v, this->dataPtr->n);
  if (this->dataPtr->name.compare(0, 5, std::string("upper")) == 0) {
    this->dataPtr->F *= -1.0;
    ignwarn << "swap F for direction of piston (" << this->dataPtr->name << "): " <<
      this->dataPtr->F << std::endl;
  } else {
    ignwarn << "F (" << this->dataPtr->name << "):" << this->dataPtr->F << std::endl;
  }

  // TODO(anyone): use sensor to access to F (load cell?), P (pressure sensor),
  // and T (thermometer)
  auto stampMsg = ignition::gazebo::convert<ignition::msgs::Time>(_info.simTime);

<<<<<<< HEAD
  buoy_gazebo::SpringState spring_state;
  if (_ecm.EntityHasComponentType(
      this->dataPtr->jointEntity,
      buoy_gazebo::SpringStateComponent().TypeId()))
  {
    auto spring_state_comp = \
      _ecm.Component<buoy_gazebo::SpringStateComponent>(this->dataPtr->jointEntity);
    spring_state = buoy_gazebo::SpringState(spring_state_comp->Data());
  }

  const double PASCAL_TO_PSI = 1.450377e-4;  // PSI/Pascal
  if (this->dataPtr->name.compare(0, 5, std::string("upper")) == 0) {
    spring_state.range_finder = x;
    spring_state.upper_psi = PASCAL_TO_PSI * this->dataPtr->P;
  } else {
    spring_state.lower_psi = PASCAL_TO_PSI * this->dataPtr->P;
  }

  _ecm.SetComponentData<buoy_gazebo::SpringStateComponent>(
    this->dataPtr->jointEntity,
    spring_state);

  ignition::msgs::Double force, pressure, volume, temperature, heat_rate;
=======
  ignition::msgs::Double force;
  force.mutable_header()->mutable_stamp()->CopyFrom(stampMsg);
>>>>>>> a389b999
  force.set_data(this->dataPtr->F);

  ignition::msgs::Double pressure;
  pressure.mutable_header()->mutable_stamp()->CopyFrom(stampMsg);
  pressure.set_data(this->dataPtr->P);

  ignition::msgs::Double volume;
  volume.mutable_header()->mutable_stamp()->CopyFrom(stampMsg);
  volume.set_data(this->dataPtr->V);

  ignition::msgs::Double temperature;
  temperature.mutable_header()->mutable_stamp()->CopyFrom(stampMsg);
  temperature.set_data(this->dataPtr->T);

  ignition::msgs::Double heat_rate;
  heat_rate.mutable_header()->mutable_stamp()->CopyFrom(stampMsg);
  heat_rate.set_data(this->dataPtr->Q_rate);

  if (!force_pub.Publish(force)) {
    ignerr << "could not publish force" << std::endl;
  }

  if (!pressure_pub.Publish(pressure)) {
    ignerr << "could not publish pressure" << std::endl;
  }

  if (!volume_pub.Publish(volume)) {
    ignerr << "could not publish volume" << std::endl;
  }

  if (!temperature_pub.Publish(temperature)) {
    ignerr << "could not publish temperature" << std::endl;
  }

  if (!heat_rate_pub.Publish(heat_rate)) {
    ignerr << "could not publish heat loss rate" << std::endl;
  }

  if (!this->dataPtr->debug_prescribed_velocity) {
    auto forceComp =
      _ecm.Component<ignition::gazebo::components::JointForceCmd>(this->dataPtr->jointEntity);
    if (forceComp == nullptr) {
      _ecm.CreateComponent(
        this->dataPtr->jointEntity,
        ignition::gazebo::components::JointForceCmd({this->dataPtr->F}));
    } else {
      forceComp->Data()[0] += this->dataPtr->F;    // Add force to existing forces.
    }
  } else {
    double period = 2.0;    // sec

    double piston_velocity = this->dataPtr->stroke * cos(
      2.0 * 3.14159265358979 *
      std::chrono::duration_cast<std::chrono::seconds>(_info.simTime).count() / period);
    auto joint_vel = _ecm.Component<ignition::gazebo::components::JointVelocityCmd>(
      this->dataPtr->jointEntity);
    if (joint_vel == nullptr) {
      _ecm.CreateComponent(
        this->dataPtr->jointEntity,
        ignition::gazebo::components::JointVelocityCmd({piston_velocity}));
    } else {
      *joint_vel = ignition::gazebo::components::JointVelocityCmd({piston_velocity});
    }
  }
}
}  // namespace buoy_gazebo

IGNITION_ADD_PLUGIN(
  buoy_gazebo::PolytropicPneumaticSpring,
  ignition::gazebo::System,
  buoy_gazebo::PolytropicPneumaticSpring::ISystemConfigure,
  buoy_gazebo::PolytropicPneumaticSpring::ISystemPreUpdate)<|MERGE_RESOLUTION|>--- conflicted
+++ resolved
@@ -349,7 +349,6 @@
   // and T (thermometer)
   auto stampMsg = ignition::gazebo::convert<ignition::msgs::Time>(_info.simTime);
 
-<<<<<<< HEAD
   buoy_gazebo::SpringState spring_state;
   if (_ecm.EntityHasComponentType(
       this->dataPtr->jointEntity,
@@ -372,11 +371,8 @@
     this->dataPtr->jointEntity,
     spring_state);
 
-  ignition::msgs::Double force, pressure, volume, temperature, heat_rate;
-=======
   ignition::msgs::Double force;
   force.mutable_header()->mutable_stamp()->CopyFrom(stampMsg);
->>>>>>> a389b999
   force.set_data(this->dataPtr->F);
 
   ignition::msgs::Double pressure;
