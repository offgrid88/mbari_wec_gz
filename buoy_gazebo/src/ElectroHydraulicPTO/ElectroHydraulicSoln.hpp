// Copyright 2022 Open Source Robotics Foundation, Inc. and Monterey Bay Aquarium Research Institute
//
// Licensed under the Apache License, Version 2.0 (the "License");
// you may not use this file except in compliance with the License.
// You may obtain a copy of the License at
//
//     http://www.apache.org/licenses/LICENSE-2.0
//
// Unless required by applicable law or agreed to in writing, software
// distributed under the License is distributed on an "AS IS" BASIS,
// WITHOUT WARRANTIES OR CONDITIONS OF ANY KIND, either express or implied.
// See the License for the specific language governing permissions and
// limitations under the License.

#ifndef ELECTROHYDRAULICPTO__ELECTROHYDRAULICSOLN_HPP_
#define ELECTROHYDRAULICPTO__ELECTROHYDRAULICSOLN_HPP_


// Interpolation for efficiency maps
#include <simple_interp/interp1d.hpp>
<<<<<<< HEAD

#include <unsupported/Eigen/NonLinearOptimization>

=======
#include <buoy_utils/Constants.hpp>
#include <unsupported/Eigen/NonLinearOptimization>

>>>>>>> 07a54c3e
#include <algorithm>
#include <cmath>
#include <cstdio>
#include <iostream>
#include <memory>
#include <string>
#include <vector>

#include "ElectroHydraulicState.hpp"
#include "WindingCurrentTarget.hpp"


/////////////////////////////////////////////////////
// Generic functor
template<typename _Scalar, int NX = Eigen::Dynamic, int NY = Eigen::Dynamic>
struct Functor
{
  typedef _Scalar Scalar;
  enum { InputsAtCompileTime = NX, ValuesAtCompileTime = NY };
  typedef Eigen::Matrix<Scalar, InputsAtCompileTime, 1> InputType;
  typedef Eigen::Matrix<Scalar, ValuesAtCompileTime, 1> ValueType;
  typedef Eigen::Matrix<Scalar, ValuesAtCompileTime, InputsAtCompileTime>
    JacobianType;

  const int m_inputs, m_values;

  Functor()
  : m_inputs(InputsAtCompileTime), m_values(ValuesAtCompileTime)
  {
  }
  Functor(int inputs, int values)
  : m_inputs(inputs), m_values(values)
  {
  }

  int inputs() const
  {
    return m_inputs;
  }
  int values() const
  {
    return m_values;
  }

  // you should define that in the subclass :
  // void operator() (const InputType& x, ValueType* v, JacobianType* _j=0)
  // const;
};


<<<<<<< HEAD
struct ElectroHydraulicSoln : Functor<double>
{
public:
  const double PressReliefSetPoint = 2850.0;  // psi
=======
int sgn(double v)
{
  if (v < 0) {return -1;}
  if (v > 0) {return 1;}
  return 0;
}

struct ElectroHydraulicSoln : Functor<double>
{
public:
  static constexpr double PressReliefSetPoint{2850.0};       // psi
>>>>>>> 07a54c3e
  // ~50GPM/600psi ~= .33472 in^3/psi -> Relief valve flow
  // above setpoint, From SUN RPECLAN data sheet
  static constexpr double ReliefValveFlowPerPSI{30.0 / 600.0};
  /// \brief Pump/Motor Displacement per Revolution
  static constexpr double HydMotorDisp{0.30};  // Default to Parker F11-5  0.30in^3/rev

  // Friction Loss Model constants
  static constexpr double tau_c{.1};  // N-m
  static constexpr double k_v{.05 / 1000.0};  // N-m/RPM
  static constexpr double k_th{19.0};

  // Switching Loss Model constants
  static constexpr double k_switch{-1.1};             // W/Volt

  // Winding Resitance Loss Model constants
  static constexpr double R_w{0.8};             // Ohms

  double VBattEMF;       // Battery internal EMF voltage
  double Ri;       // Battery internal resistance

  simple_interp::Interp1d hyd_eff_v, hyd_eff_m;

  // Class that computes Target Winding Current based on RPM, Scale Factor,
  // limits, etc..
  mutable WindingCurrentTarget I_Wind;
  mutable double BusPower;
  double Q;
<<<<<<< HEAD
  /// \brief Pump/Motor Displacement per Revolution
  double HydMotorDisp;
  double VBattEMF;  // Battery internal EMF voltage
  double Ri;  // Battery internal resistance

private:
  static constexpr double RPM_TO_RAD_PER_SEC{2.0 * M_PI / 60.0};
  static constexpr double NM_PER_INLB{0.112984829};

  static const std::vector<double> Peff;  // psi
  static const std::vector<double> Neff;  // rpm

  static const std::vector<double> Eff_V;  // volumetric efficiency
  static const std::vector<double> Eff_M;  // mechanical efficiency
=======

private:
  static const std::vector<double> Peff;       // psi
  static const std::vector<double> Neff;       // rpm

  static const std::vector<double> Eff_V;       // volumetric efficiency
  static const std::vector<double> Eff_M;       // mechanical efficiency
>>>>>>> 07a54c3e

public:
  ElectroHydraulicSoln()
  : Functor<double>(3, 3),
    // Set HydraulicMotor Volumetric & Mechanical Efficiency
    hyd_eff_v(Peff, Eff_V), hyd_eff_m(Neff, Eff_M)
  {
  }

  // Friction loss is characterized in 2022 PTO simulation paper
  // Friction loss is a function of RPM
  // Units of power returned
  double MotorDriveFrictionLoss(double N) const
  {
<<<<<<< HEAD
    double tau_c = 0.1;  // N-m
    double k_v = .06 / 1000;  // N-m/RPM
    double k_th = 20;
    return fabs((tau_c * tanh(2 * M_PI * N / 60 / k_th) + k_v * N / 1000) * N);
=======
    return fabs(
      (tau_c * tanh(2 * M_PI * N / buoy_utils::SecondsPerMinute / k_th) +
      k_v * N / 1000.0) * N);
>>>>>>> 07a54c3e
  }

  // Switching Loss is from measurements as a function of bus voltage.
  // ~ 10% of Voltage in Watts...
  // Units of power returned
  double MotorDriveSwitchingLoss(double V) const
  {
<<<<<<< HEAD
    double k = 0.1;  // W/Volt  (magic units!)
    return k * V;
=======
    return k_switch * fabs(V);
>>>>>>> 07a54c3e
  }

  // Winding ISquaredR Losses,
  // Units of power returned
  double MotorDriveISquaredRLoss(double I) const
  {
<<<<<<< HEAD
    double R_w = 1.8;  // Ohms
=======
>>>>>>> 07a54c3e
    return R_w * I * I;
  }

  // x[0] = RPM
  // x[1] = Pressure (psi)
  // x[2] = Bus Voltage (Volts)
  int operator()(const Eigen::VectorXd & x, Eigen::VectorXd & fvec) const
  {
    const int n = x.size();
    assert(fvec.size() == n);

    const double rpm = fabs(x[0U]);
    const double pressure = fabs(x[1U]);
    const double eff_m = this->hyd_eff_m.eval(rpm);
    const double eff_v = this->hyd_eff_v.eval(pressure);
<<<<<<< HEAD
=======
    // const double eff_m = 1.0 - (.1 / 6000.0) * rpm;
    // const double eff_v = 1.0 - (.1 / 3500.0) * pressure;
>>>>>>> 07a54c3e

    double WindCurr = this->I_Wind(x[0U]);
    // 1.375 fudge factor required to match experiments, not yet sure why.
    const double T_applied =
      1.375 * this->I_Wind.TorqueConstantInLbPerAmp * WindCurr;

<<<<<<< HEAD
    double ShaftMechPower = -T_applied * NM_PER_INLB * x[0U] * RPM_TO_RAD_PER_SEC;
    BusPower = ShaftMechPower -
      (MotorDriveFrictionLoss(x[0U]) +
      MotorDriveSwitchingLoss(x[2U]) +
      MotorDriveISquaredRLoss(WindCurr));
    double QQ = this->Q;
    if (x[1U] > PressReliefSetPoint) {  // Pressure relief is a one wave valve,
                                        // relieves when lower pressure is higher
                                        // than upper (resisting extension)
      QQ += (x[1U] - PressReliefSetPoint) * ReliefValveFlowPerPSI *
        CubicInchesPerGallon / SecondsPerMinute;
=======
    double ShaftMechPower = T_applied * buoy_utils::NM_PER_INLB *
      x[0U] * buoy_utils::RPM_TO_RAD_PER_SEC;
    BusPower = -ShaftMechPower - (
      MotorDriveFrictionLoss(x[0U]) +
      MotorDriveSwitchingLoss(x[2U]) +
      MotorDriveISquaredRLoss(WindCurr));
    double Q_Relief = 0;
    if (x[1U] < -PressReliefSetPoint) {  // Pressure relief is a one wave valve,
                                         // relieves when lower pressure is higher
                                         // than upper (resisting extension)
      Q_Relief = (x[1U] + PressReliefSetPoint) * ReliefValveFlowPerPSI *
        buoy_utils::CubicInchesPerGallon / buoy_utils::SecondsPerMinute;
>>>>>>> 07a54c3e
    }
// Q_Relief = 0;
    double Q_Motor = this->Q - Q_Relief;
    double Q = x[0U] * this->HydMotorDisp / buoy_utils::SecondsPerMinute;
    double Q_Leak = (1.0 - eff_v) * std::max(fabs(Q_Motor), fabs(Q)) * sgn(x[1]);

    double T_Fluid = x[1U] * this->HydMotorDisp / (2.0 * M_PI);
    double T_Friction = -(1.0 - eff_m) * std::max(fabs(T_applied), fabs(T_Fluid)) * sgn(x[0]);

<<<<<<< HEAD
    if ((x[0U] > 0) - (-x[1U] < 0)) {  // RPM and -deltaP have same sign
      // std::cer << "motor quadrant" << x[0U] << "  " << x[1U] << "  " << x[2U] << std::endl;
      fvec[0U] = x[0U] - eff_v * SecondsPerMinute * QQ / this->HydMotorDisp;
      fvec[1U] = x[1U] - eff_m * T_applied / (this->HydMotorDisp / (2.0 * M_PI));
    } else {
      // std::cerr << "pump quadrant" << x[0U] << "  " << x[1U] << "  " << x[2U] << std::endl;
      fvec[0U] = eff_v * x[0U] - SecondsPerMinute * QQ / this->HydMotorDisp;
      fvec[1U] = eff_m * x[1U] - T_applied / (this->HydMotorDisp / (2.0 * M_PI));
    }
=======
    fvec[0U] = Q_Motor - Q_Leak - Q;
    fvec[1U] = T_applied + T_Friction + T_Fluid;
>>>>>>> 07a54c3e
    fvec[2U] = BusPower - (x[2U] - VBattEMF) * x[2U] / this->Ri;

    return 0;
  }
};
const std::vector<double> ElectroHydraulicSoln::Peff{
  0.0, 145.0, 290.0, 435.0, 580.0, 725.0, 870.0,
  1015.0, 1160.0, 1305.0, 1450.0, 1595.0, 1740.0, 1885.0,
  2030.0, 2175.0, 2320.0, 2465.0, 2610.0, 2755.0, 3500.0, 10000.0};

const std::vector<double> ElectroHydraulicSoln::Eff_V{
  1.0000, 0.980, 0.97, 0.960, 0.9520, 0.950, 0.949, 0.9480,
  0.9470, 0.946, 0.9450, 0.9440, 0.9430, 0.9420, 0.9410, 0.9400,
  0.9390, 0.9380, 0.9370, 0.9350, 0.9100, .6000};


const std::vector<double> ElectroHydraulicSoln::Neff{
  0.0, 100.0, 200.0, 300.0, 400.0, 500.0, 600.0, 700.0,
  800.0, 900.0, 1000.0, 1500.0, 2000.0, 2500.0, 3000.0, 3500.0,
  4000.0, 4500.0, 5000.0, 5500.0, 6000.0, 15000.0};

<<<<<<< HEAD
const std::vector<double> ElectroHydraulicSoln::Eff_V{
  1.0000, 0.8720, 0.9240, 0.9480, 0.9520, 0.9620, 0.9660, 0.9660,
  0.9720, 0.9760, 0.9760, 0.9800, 0.9800, 0.9800, 0.9800, 0.9800,
  0.9800, 0.9800, 0.9800, 0.9800, 0.9800};

const std::vector<double> ElectroHydraulicSoln::Eff_M{
  1.0, 0.9360, 0.9420, 0.9460, 0.9460, 0.9460, 0.9460, 0.9460,
  0.9460, 0.9460, 0.9460, 0.9500, 0.9500, 0.9500, 0.9500, 0.9400,
  0.9300, 0.9300, 0.9200, 0.9100, 0.9000, 0.8400};


struct EffV
{
  EffV() = default;

  std::vector<double> df(const double & rpm, const double & pressure) const
  {
    double sech_ = 1.0 / cosh(2e-6 * (rpm + 55.0) * (pressure - 5000.0));

    // rpm
    double dfdx0 = 2.667e-11 * (pressure - 74268.6) * (pressure - 5000.0) * sech_ * sech_;

    // pressure
    double dfdx1 = 1.333e-5 * tanh(2e-6 * (rpm + 55.0) * (pressure - 5000.0)) +
      2.667e-11 * (rpm + 55.0) * (pressure - 74268.6) * sech_ * sech_;

    return std::vector<double>{dfdx0, dfdx1};
  }

  double operator()(const double & rpm, const double & pressure) const
  {
    return std::max(
      0.5,
      (-1.333e-5 * pressure + 0.99) * tanh((-2e-6 * pressure + 0.01) * (rpm + 55.0)));
  }
};


struct EffM
{
  EffM() = default;

  std::vector<double> df(const double & rpm, const double & pressure) const
  {
    double sech_ = 1.0 / cosh(8e-8 * (rpm - 37500.0) * (pressure + 34.0));

    // rpm
    double dfdx0 = (4.2664e-13 * rpm - 7.84e-8) * (pressure + 34.0) * sech_ * sech_ -
      5.333e-6 * tanh((-8e-8 * rpm + 0.003) * (pressure + 34.0));

    // pressure
    double dfdx1 = 4.2664e-13 * (rpm - 183761.0) * (rpm - 37500.0) * sech_ * sech_;

    return std::vector<double>{dfdx0, dfdx1};
  }

  double operator()(const double & rpm, const double & pressure) const
  {
    if (pressure <= 10.0) {
      return (2.5871e-14 * rpm + 7.9528e-9) * exp((-3.9e-6 * rpm + 1.25742) * pressure) + 0.1;
    }
    return std::max(
      0.1,
      (-5.333e-6 * rpm + 0.98) * tanh((-8e-8 * rpm + 0.003) * (pressure + 34.0)));
  }
};
=======
const std::vector<double> ElectroHydraulicSoln::Eff_M{
  1.0, 0.950, 0.9460, 0.9450, 0.9440, 0.9430, 0.9420, 0.9410,
  0.9400, 0.9390, 0.9380, 0.9370, 0.9360, 0.9370, 0.9360, 0.9350,
  0.9320, 0.9300, 0.9200, 0.9100, 0.9000, 0.8400};
>>>>>>> 07a54c3e

#endif  // ELECTROHYDRAULICPTO__ELECTROHYDRAULICSOLN_HPP_<|MERGE_RESOLUTION|>--- conflicted
+++ resolved
@@ -18,15 +18,9 @@
 
 // Interpolation for efficiency maps
 #include <simple_interp/interp1d.hpp>
-<<<<<<< HEAD
-
-#include <unsupported/Eigen/NonLinearOptimization>
-
-=======
 #include <buoy_utils/Constants.hpp>
 #include <unsupported/Eigen/NonLinearOptimization>
 
->>>>>>> 07a54c3e
 #include <algorithm>
 #include <cmath>
 #include <cstdio>
@@ -77,12 +71,6 @@
 };
 
 
-<<<<<<< HEAD
-struct ElectroHydraulicSoln : Functor<double>
-{
-public:
-  const double PressReliefSetPoint = 2850.0;  // psi
-=======
 int sgn(double v)
 {
   if (v < 0) {return -1;}
@@ -94,7 +82,6 @@
 {
 public:
   static constexpr double PressReliefSetPoint{2850.0};       // psi
->>>>>>> 07a54c3e
   // ~50GPM/600psi ~= .33472 in^3/psi -> Relief valve flow
   // above setpoint, From SUN RPECLAN data sheet
   static constexpr double ReliefValveFlowPerPSI{30.0 / 600.0};
@@ -122,22 +109,6 @@
   mutable WindingCurrentTarget I_Wind;
   mutable double BusPower;
   double Q;
-<<<<<<< HEAD
-  /// \brief Pump/Motor Displacement per Revolution
-  double HydMotorDisp;
-  double VBattEMF;  // Battery internal EMF voltage
-  double Ri;  // Battery internal resistance
-
-private:
-  static constexpr double RPM_TO_RAD_PER_SEC{2.0 * M_PI / 60.0};
-  static constexpr double NM_PER_INLB{0.112984829};
-
-  static const std::vector<double> Peff;  // psi
-  static const std::vector<double> Neff;  // rpm
-
-  static const std::vector<double> Eff_V;  // volumetric efficiency
-  static const std::vector<double> Eff_M;  // mechanical efficiency
-=======
 
 private:
   static const std::vector<double> Peff;       // psi
@@ -145,7 +116,6 @@
 
   static const std::vector<double> Eff_V;       // volumetric efficiency
   static const std::vector<double> Eff_M;       // mechanical efficiency
->>>>>>> 07a54c3e
 
 public:
   ElectroHydraulicSoln()
@@ -160,16 +130,9 @@
   // Units of power returned
   double MotorDriveFrictionLoss(double N) const
   {
-<<<<<<< HEAD
-    double tau_c = 0.1;  // N-m
-    double k_v = .06 / 1000;  // N-m/RPM
-    double k_th = 20;
-    return fabs((tau_c * tanh(2 * M_PI * N / 60 / k_th) + k_v * N / 1000) * N);
-=======
     return fabs(
       (tau_c * tanh(2 * M_PI * N / buoy_utils::SecondsPerMinute / k_th) +
       k_v * N / 1000.0) * N);
->>>>>>> 07a54c3e
   }
 
   // Switching Loss is from measurements as a function of bus voltage.
@@ -177,22 +140,13 @@
   // Units of power returned
   double MotorDriveSwitchingLoss(double V) const
   {
-<<<<<<< HEAD
-    double k = 0.1;  // W/Volt  (magic units!)
-    return k * V;
-=======
     return k_switch * fabs(V);
->>>>>>> 07a54c3e
   }
 
   // Winding ISquaredR Losses,
   // Units of power returned
   double MotorDriveISquaredRLoss(double I) const
   {
-<<<<<<< HEAD
-    double R_w = 1.8;  // Ohms
-=======
->>>>>>> 07a54c3e
     return R_w * I * I;
   }
 
@@ -208,30 +162,14 @@
     const double pressure = fabs(x[1U]);
     const double eff_m = this->hyd_eff_m.eval(rpm);
     const double eff_v = this->hyd_eff_v.eval(pressure);
-<<<<<<< HEAD
-=======
     // const double eff_m = 1.0 - (.1 / 6000.0) * rpm;
     // const double eff_v = 1.0 - (.1 / 3500.0) * pressure;
->>>>>>> 07a54c3e
 
     double WindCurr = this->I_Wind(x[0U]);
     // 1.375 fudge factor required to match experiments, not yet sure why.
     const double T_applied =
       1.375 * this->I_Wind.TorqueConstantInLbPerAmp * WindCurr;
 
-<<<<<<< HEAD
-    double ShaftMechPower = -T_applied * NM_PER_INLB * x[0U] * RPM_TO_RAD_PER_SEC;
-    BusPower = ShaftMechPower -
-      (MotorDriveFrictionLoss(x[0U]) +
-      MotorDriveSwitchingLoss(x[2U]) +
-      MotorDriveISquaredRLoss(WindCurr));
-    double QQ = this->Q;
-    if (x[1U] > PressReliefSetPoint) {  // Pressure relief is a one wave valve,
-                                        // relieves when lower pressure is higher
-                                        // than upper (resisting extension)
-      QQ += (x[1U] - PressReliefSetPoint) * ReliefValveFlowPerPSI *
-        CubicInchesPerGallon / SecondsPerMinute;
-=======
     double ShaftMechPower = T_applied * buoy_utils::NM_PER_INLB *
       x[0U] * buoy_utils::RPM_TO_RAD_PER_SEC;
     BusPower = -ShaftMechPower - (
@@ -244,7 +182,6 @@
                                          // than upper (resisting extension)
       Q_Relief = (x[1U] + PressReliefSetPoint) * ReliefValveFlowPerPSI *
         buoy_utils::CubicInchesPerGallon / buoy_utils::SecondsPerMinute;
->>>>>>> 07a54c3e
     }
 // Q_Relief = 0;
     double Q_Motor = this->Q - Q_Relief;
@@ -254,20 +191,8 @@
     double T_Fluid = x[1U] * this->HydMotorDisp / (2.0 * M_PI);
     double T_Friction = -(1.0 - eff_m) * std::max(fabs(T_applied), fabs(T_Fluid)) * sgn(x[0]);
 
-<<<<<<< HEAD
-    if ((x[0U] > 0) - (-x[1U] < 0)) {  // RPM and -deltaP have same sign
-      // std::cer << "motor quadrant" << x[0U] << "  " << x[1U] << "  " << x[2U] << std::endl;
-      fvec[0U] = x[0U] - eff_v * SecondsPerMinute * QQ / this->HydMotorDisp;
-      fvec[1U] = x[1U] - eff_m * T_applied / (this->HydMotorDisp / (2.0 * M_PI));
-    } else {
-      // std::cerr << "pump quadrant" << x[0U] << "  " << x[1U] << "  " << x[2U] << std::endl;
-      fvec[0U] = eff_v * x[0U] - SecondsPerMinute * QQ / this->HydMotorDisp;
-      fvec[1U] = eff_m * x[1U] - T_applied / (this->HydMotorDisp / (2.0 * M_PI));
-    }
-=======
     fvec[0U] = Q_Motor - Q_Leak - Q;
     fvec[1U] = T_applied + T_Friction + T_Fluid;
->>>>>>> 07a54c3e
     fvec[2U] = BusPower - (x[2U] - VBattEMF) * x[2U] / this->Ri;
 
     return 0;
@@ -289,78 +214,9 @@
   800.0, 900.0, 1000.0, 1500.0, 2000.0, 2500.0, 3000.0, 3500.0,
   4000.0, 4500.0, 5000.0, 5500.0, 6000.0, 15000.0};
 
-<<<<<<< HEAD
-const std::vector<double> ElectroHydraulicSoln::Eff_V{
-  1.0000, 0.8720, 0.9240, 0.9480, 0.9520, 0.9620, 0.9660, 0.9660,
-  0.9720, 0.9760, 0.9760, 0.9800, 0.9800, 0.9800, 0.9800, 0.9800,
-  0.9800, 0.9800, 0.9800, 0.9800, 0.9800};
-
-const std::vector<double> ElectroHydraulicSoln::Eff_M{
-  1.0, 0.9360, 0.9420, 0.9460, 0.9460, 0.9460, 0.9460, 0.9460,
-  0.9460, 0.9460, 0.9460, 0.9500, 0.9500, 0.9500, 0.9500, 0.9400,
-  0.9300, 0.9300, 0.9200, 0.9100, 0.9000, 0.8400};
-
-
-struct EffV
-{
-  EffV() = default;
-
-  std::vector<double> df(const double & rpm, const double & pressure) const
-  {
-    double sech_ = 1.0 / cosh(2e-6 * (rpm + 55.0) * (pressure - 5000.0));
-
-    // rpm
-    double dfdx0 = 2.667e-11 * (pressure - 74268.6) * (pressure - 5000.0) * sech_ * sech_;
-
-    // pressure
-    double dfdx1 = 1.333e-5 * tanh(2e-6 * (rpm + 55.0) * (pressure - 5000.0)) +
-      2.667e-11 * (rpm + 55.0) * (pressure - 74268.6) * sech_ * sech_;
-
-    return std::vector<double>{dfdx0, dfdx1};
-  }
-
-  double operator()(const double & rpm, const double & pressure) const
-  {
-    return std::max(
-      0.5,
-      (-1.333e-5 * pressure + 0.99) * tanh((-2e-6 * pressure + 0.01) * (rpm + 55.0)));
-  }
-};
-
-
-struct EffM
-{
-  EffM() = default;
-
-  std::vector<double> df(const double & rpm, const double & pressure) const
-  {
-    double sech_ = 1.0 / cosh(8e-8 * (rpm - 37500.0) * (pressure + 34.0));
-
-    // rpm
-    double dfdx0 = (4.2664e-13 * rpm - 7.84e-8) * (pressure + 34.0) * sech_ * sech_ -
-      5.333e-6 * tanh((-8e-8 * rpm + 0.003) * (pressure + 34.0));
-
-    // pressure
-    double dfdx1 = 4.2664e-13 * (rpm - 183761.0) * (rpm - 37500.0) * sech_ * sech_;
-
-    return std::vector<double>{dfdx0, dfdx1};
-  }
-
-  double operator()(const double & rpm, const double & pressure) const
-  {
-    if (pressure <= 10.0) {
-      return (2.5871e-14 * rpm + 7.9528e-9) * exp((-3.9e-6 * rpm + 1.25742) * pressure) + 0.1;
-    }
-    return std::max(
-      0.1,
-      (-5.333e-6 * rpm + 0.98) * tanh((-8e-8 * rpm + 0.003) * (pressure + 34.0)));
-  }
-};
-=======
 const std::vector<double> ElectroHydraulicSoln::Eff_M{
   1.0, 0.950, 0.9460, 0.9450, 0.9440, 0.9430, 0.9420, 0.9410,
   0.9400, 0.9390, 0.9380, 0.9370, 0.9360, 0.9370, 0.9360, 0.9350,
   0.9320, 0.9300, 0.9200, 0.9100, 0.9000, 0.8400};
->>>>>>> 07a54c3e
 
 #endif  // ELECTROHYDRAULICPTO__ELECTROHYDRAULICSOLN_HPP_