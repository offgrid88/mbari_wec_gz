// Copyright 2022 Open Source Robotics Foundation, Inc. and Monterey Bay Aquarium Research Institute
//
// Licensed under the Apache License, Version 2.0 (the "License");
// you may not use this file except in compliance with the License.
// You may obtain a copy of the License at
//
//     http://www.apache.org/licenses/LICENSE-2.0
//
// Unless required by applicable law or agreed to in writing, software
// distributed under the License is distributed on an "AS IS" BASIS,
// WITHOUT WARRANTIES OR CONDITIONS OF ANY KIND, either express or implied.
// See the License for the specific language governing permissions and
// limitations under the License.

#ifndef ELECTROHYDRAULICPTO__ELECTROHYDRAULICSOLN_HPP_
#define ELECTROHYDRAULICPTO__ELECTROHYDRAULICSOLN_HPP_


// Interpolation for efficiency maps
#include <simple_interp/interp1d.hpp>
#include <buoy_utils/Constants.hpp>
#include <unsupported/Eigen/NonLinearOptimization>

#include <algorithm>
#include <cmath>
#include <cstdio>
#include <iostream>
#include <memory>
#include <string>
#include <vector>

#include "ElectroHydraulicState.hpp"
#include "WindingCurrentTarget.hpp"


/////////////////////////////////////////////////////
// Generic functor
template<typename _Scalar, int NX = Eigen::Dynamic, int NY = Eigen::Dynamic>
struct Functor
{
  typedef _Scalar Scalar;
  enum { InputsAtCompileTime = NX, ValuesAtCompileTime = NY };
  typedef Eigen::Matrix<Scalar, InputsAtCompileTime, 1> InputType;
  typedef Eigen::Matrix<Scalar, ValuesAtCompileTime, 1> ValueType;
  typedef Eigen::Matrix<Scalar, ValuesAtCompileTime, InputsAtCompileTime>
    JacobianType;

  const int m_inputs, m_values;

  Functor()
  : m_inputs(InputsAtCompileTime), m_values(ValuesAtCompileTime)
  {
  }
  Functor(int inputs, int values)
  : m_inputs(inputs), m_values(values)
  {
  }

  int inputs() const
  {
    return m_inputs;
  }
  int values() const
  {
    return m_values;
  }

  // you should define that in the subclass :
  // void operator() (const InputType& x, ValueType* v, JacobianType* _j=0)
  // const;
};


int sgn(double v)
{
  if (v < 0) {return -1;}
  if (v > 0) {return 1;}
  return 0;
}

struct ElectroHydraulicSoln : Functor<double>
{
public:
  static constexpr double PressReliefSetPoint{2850.0};       // psi
  // ~50GPM/600psi ~= .33472 in^3/psi -> Relief valve flow
  // above setpoint, From SUN RPECLAN data sheet
  static constexpr double ReliefValveFlowPerPSI{30.0 / 600.0};
  /// \brief Pump/Motor Displacement per Revolution
  static constexpr double HydMotorDisp{0.30};  // Default to Parker F11-5  0.30in^3/rev

  // Friction Loss Model constants
  static constexpr double tau_c{.1};  // N-m
  static constexpr double k_v{.05 / 1000.0};  // N-m/RPM
  static constexpr double k_th{19.0};

  // Switching Loss Model constants
<<<<<<< HEAD
  static constexpr double k_switch{.05};             // W/Volt
=======
  static constexpr double k_switch{0.05};             // W/Volt
>>>>>>> a92b3344

  // Winding Resitance Loss Model constants
  static constexpr double R_w{0.8};             // Ohms

  double VBattEMF;       // Battery internal EMF voltage
  double Ri;       // Battery internal resistance

  simple_interp::Interp1d hyd_eff_v, hyd_eff_m;

  // Class that computes Target Winding Current based on RPM, Scale Factor,
  // limits, etc..
  mutable WindingCurrentTarget I_Wind;
  mutable double BusPower;
  double Q;

private:
  static const std::vector<double> Peff;       // psi
  static const std::vector<double> Neff;       // rpm

  static const std::vector<double> Eff_V;       // volumetric efficiency
  static const std::vector<double> Eff_M;       // mechanical efficiency

public:
  ElectroHydraulicSoln()
  : Functor<double>(3, 3),
    // Set HydraulicMotor Volumetric & Mechanical Efficiency
    hyd_eff_v(Peff, Eff_V), hyd_eff_m(Neff, Eff_M)
  {
  }

  // Friction loss is characterized in 2022 PTO simulation paper
  // Friction loss is a function of RPM
  // Units of power returned
  double MotorDriveFrictionLoss(double N) const
  {
    return fabs(
      (tau_c * tanh(2 * M_PI * N / buoy_utils::SecondsPerMinute / k_th) +
      k_v * N / 1000.0) * N);
  }

  // Switching Loss is from measurements as a function of bus voltage.
  // ~ 10% of Voltage in Watts...
  // Units of power returned
  double MotorDriveSwitchingLoss(double V) const
  {
    return k_switch * fabs(V);
  }

  // Winding ISquaredR Losses,
  // Units of power returned
  double MotorDriveISquaredRLoss(double I) const
  {
    return R_w * I * I;
  }

  // x[0] = RPM
  // x[1] = Pressure (psi)
  // x[2] = Bus Voltage (Volts)
  int operator()(const Eigen::VectorXd & x, Eigen::VectorXd & fvec) const
  {
    const int n = x.size();
    assert(fvec.size() == n);

    const double rpm = fabs(x[0U]);
    const double pressure = fabs(x[1U]);
    const double eff_m = this->hyd_eff_m.eval(rpm);
    const double eff_v = this->hyd_eff_v.eval(pressure);
    // const double eff_m = 1.0 - (.1 / 6000.0) * rpm;
    // const double eff_v = 1.0 - (.1 / 3500.0) * pressure;

    double WindCurr = this->I_Wind(x[0U]);
    // 1.375 fudge factor required to match experiments, not yet sure why.
    const double T_applied =
      1.375 * this->I_Wind.TorqueConstantInLbPerAmp * WindCurr;

    double ShaftMechPower = T_applied * buoy_utils::NM_PER_INLB *
      x[0U] * buoy_utils::RPM_TO_RAD_PER_SEC;
    BusPower = -ShaftMechPower - (
      MotorDriveFrictionLoss(x[0U]) +
      MotorDriveSwitchingLoss(x[2U]) +
      MotorDriveISquaredRLoss(WindCurr));
    double Q_Relief = 0;
    if (x[1U] < -PressReliefSetPoint) {  // Pressure relief is a one wave valve,
                                         // relieves when lower pressure is higher
                                         // than upper (resisting extension)
      Q_Relief = (x[1U] + PressReliefSetPoint) * ReliefValveFlowPerPSI *
        buoy_utils::CubicInchesPerGallon / buoy_utils::SecondsPerMinute;
    }
// Q_Relief = 0;
    double Q_Motor = this->Q - Q_Relief;
    double Q = x[0U] * this->HydMotorDisp / buoy_utils::SecondsPerMinute;
    double Q_Leak = (1.0 - eff_v) * std::max(fabs(Q_Motor), fabs(Q)) * sgn(x[1]);

    double T_Fluid = x[1U] * this->HydMotorDisp / (2.0 * M_PI);
    double T_Friction = -(1.0 - eff_m) * std::max(fabs(T_applied), fabs(T_Fluid)) * sgn(x[0]);

    fvec[0U] = Q_Motor - Q_Leak - Q;
    fvec[1U] = T_applied + T_Friction + T_Fluid;
    fvec[2U] = BusPower - (x[2U] - VBattEMF) * x[2U] / this->Ri;

    return 0;
  }
};
const std::vector<double> ElectroHydraulicSoln::Peff{
  0.0, 145.0, 290.0, 435.0, 580.0, 725.0, 870.0,
  1015.0, 1160.0, 1305.0, 1450.0, 1595.0, 1740.0, 1885.0,
  2030.0, 2175.0, 2320.0, 2465.0, 2610.0, 2755.0, 3500.0, 10000.0};

const std::vector<double> ElectroHydraulicSoln::Eff_V{
  1.0000, 0.980, 0.97, 0.960, 0.9520, 0.950, 0.949, 0.9480,
  0.9470, 0.946, 0.9450, 0.9440, 0.9430, 0.9420, 0.9410, 0.9400,
  0.9390, 0.9380, 0.9370, 0.9350, 0.9100, .6000};


const std::vector<double> ElectroHydraulicSoln::Neff{
  0.0, 100.0, 200.0, 300.0, 400.0, 500.0, 600.0, 700.0,
  800.0, 900.0, 1000.0, 1500.0, 2000.0, 2500.0, 3000.0, 3500.0,
  4000.0, 4500.0, 5000.0, 5500.0, 6000.0, 15000.0};

const std::vector<double> ElectroHydraulicSoln::Eff_M{
  1.0, 0.950, 0.9460, 0.9450, 0.9440, 0.9430, 0.9420, 0.9410,
  0.9400, 0.9390, 0.9380, 0.9370, 0.9360, 0.9370, 0.9360, 0.9350,
  0.9320, 0.9300, 0.9200, 0.9100, 0.9000, 0.8400};

#endif  // ELECTROHYDRAULICPTO__ELECTROHYDRAULICSOLN_HPP_<|MERGE_RESOLUTION|>--- conflicted
+++ resolved
@@ -94,11 +94,7 @@
   static constexpr double k_th{19.0};
 
   // Switching Loss Model constants
-<<<<<<< HEAD
-  static constexpr double k_switch{.05};             // W/Volt
-=======
   static constexpr double k_switch{0.05};             // W/Volt
->>>>>>> a92b3344
 
   // Winding Resitance Loss Model constants
   static constexpr double R_w{0.8};             // Ohms
