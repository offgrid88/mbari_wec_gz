--- conflicted
+++ resolved
@@ -15,24 +15,18 @@
 #ifndef ELECTROHYDRAULICPTO__WINDINGCURRENTTARGET_HPP_
 #define ELECTROHYDRAULICPTO__WINDINGCURRENTTARGET_HPP_
 
-<<<<<<< HEAD
-=======
 #include <splinter_ros/splinter1d.hpp>
 
->>>>>>> 4f0dc992
 #include <cmath>
 #include <iostream>
 #include <memory>
 #include <string>
 #include <vector>
 
-<<<<<<< HEAD
 #include "splinter/datatable.h"
 #include "splinter/bspline.h"
 #include "splinter/bsplinebuilder.h"
 
-=======
->>>>>>> 4f0dc992
 
 // Defines from Controller Firmware, behavior replicated here
 #define TORQUE_CONSTANT 0.438   // 0.62 N-m/ARMS  0.428N-m/AMPS Flux Current
@@ -64,10 +58,7 @@
   double TorqueConstantNMPerAmp;  // N-m/Amp
   double TorqueConstantInLbPerAmp;  // in-lb/Amp
 
-<<<<<<< HEAD
-=======
   double RamPosition;
->>>>>>> 4f0dc992
   double ScaleFactor;
   double RetractFactor;
   double UserCommandedCurrent{0.0};
@@ -76,30 +67,12 @@
   bool current_override_{false};
   bool bias_override_{false};
 
-<<<<<<< HEAD
-  SPLINTER::DataTable samples;
-  std::unique_ptr<SPLINTER::BSpline> DefaultDamping;
-=======
   splinter_ros::Splinter1d DefaultDamping;
->>>>>>> 4f0dc992
 
 public:
   WindingCurrentTarget()
   : DefaultDamping(NSpec, TorqueSpec)
   {
-<<<<<<< HEAD
-    for (size_t idx = 0U; idx < 7U; ++idx) {
-      SPLINTER::DenseVector x(1);
-      x(0) = NSpec[idx];
-      double torque_y = TorqueSpec[idx];
-      samples.addSample(x, torque_y);
-    }
-    DefaultDamping = std::make_unique<SPLINTER::BSpline>(
-      SPLINTER::BSpline::Builder(samples)
-      .degree(1).build());
-
-=======
->>>>>>> 4f0dc992
     // Set Electric Motor Torque Constant
     this->TorqueConstantNMPerAmp = TORQUE_CONSTANT;  // N-m/Amp
     this->TorqueConstantInLbPerAmp = this->TorqueConstantNMPerAmp * 8.851;  // in-lb/Amp
@@ -119,20 +92,11 @@
       if (fabs(N) >= NSpec.back()) {
         I = TorqueSpec.back() * this->ScaleFactor / this->TorqueConstantNMPerAmp;
       } else {
-<<<<<<< HEAD
-        SPLINTER::DenseVector sample(1);
-        sample(0) = fabs(N);
-        I = this->DefaultDamping->eval(sample) * this->ScaleFactor / this->TorqueConstantNMPerAmp;
-        if (N > 0.0) {
-          I *= -this->RetractFactor;
-        }
-=======
         I = this->DefaultDamping.eval(fabs(N)) * this->ScaleFactor / this->TorqueConstantNMPerAmp;
       }
 
       if (N > 0.0) {
         I *= -this->RetractFactor;
->>>>>>> 4f0dc992
       }
 
       if (bias_override_) {
