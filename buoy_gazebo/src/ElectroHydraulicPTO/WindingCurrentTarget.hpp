// Copyright 2022 Open Source Robotics Foundation, Inc. and Monterey Bay Aquarium Research Institute
//
// Licensed under the Apache License, Version 2.0 (the "License");
// you may not use this file except in compliance with the License.
// You may obtain a copy of the License at
//
//     http://www.apache.org/licenses/LICENSE-2.0
//
// Unless required by applicable law or agreed to in writing, software
// distributed under the License is distributed on an "AS IS" BASIS,
// WITHOUT WARRANTIES OR CONDITIONS OF ANY KIND, either express or implied.
// See the License for the specific language governing permissions and
// limitations under the License.

#ifndef ELECTROHYDRAULICPTO__WINDINGCURRENTTARGET_HPP_
#define ELECTROHYDRAULICPTO__WINDINGCURRENTTARGET_HPP_

<<<<<<< HEAD

#include <simple_interp/interp1d.hpp>

=======
#include <buoy_utils/Constants.hpp>
#include <simple_interp/interp1d.hpp>

>>>>>>> 07a54c3e
#include <algorithm>
#include <cmath>
#include <iostream>
#include <iterator>
#include <memory>
#include <string>
#include <vector>


// Defines from Controller Firmware, behavior replicated here
#define TORQUE_CONSTANT 0.438   // 0.62 N-m/ARMS  0.428N-m/AMPS Flux Current
#define CURRENT_CMD_RATELIMIT 200  // A/second.  Set to zero to disable feature
#define TORQUE_CMD_TIMEOUT 2  // Torque Command Timeut, in secs. Set to zero to disable timeout
#define BIAS_CMD_TIMEOUT 10  // Bias Current Command Timeut, secs. Set to zero to disable timeout
#define DEFAULT_SCALE_FACTOR 1.0  // -RPM on Kollemogen is +RPM here and extension
#define MAX_SCALE_FACTOR 1.4
#define MIN_SCALE_FACTOR 0.5
#define DEFAULT_RETRACT_FACTOR 0.6
#define MAX_RETRACT_FACTOR 1.0
#define MIN_RETRACT_FACTOR 0.4
#define DEFAULT_BIASCURRENT 0.0  // Start with zero bias current
#define MAX_BIASCURRENT 20.0  // Max allowable winding bias current Magnitude that can be applied
#define MAX_WINDCURRENTLIMIT 35.0  // Winding Current Limit, Amps.  Limit on internal target
#define SC_RANGE_MIN 0.0  // Inches
#define SC_RANGE_MAX 80.0  // Inches
#define STOP_RANGE 10.0  // Inches from SC_RANGE_MIN and SC_RANGE_MAX to increase generator torque
// Max amount to modify RPM in determining WindingCurrentLimit near ends of stroke
#define MAX_RPM_ADJUSTMENT 5000.0


class WindingCurrentTarget;
std::ostream & operator<<(std::ostream & os, const WindingCurrentTarget & policy);


class WindingCurrentTarget
{
public:
  const std::vector<double> NSpec {0.0, 300.0, 600.0, 1000.0, 1700.0, 4400.0, 6790.0};  // RPM
  const std::vector<double> TorqueSpec {0.0, 0.0, 0.8, 2.9, 5.6, 9.8, 16.6};  // N-m
  std::vector<double> ISpec;  // Amps

  double TorqueConstantNMPerAmp{TORQUE_CONSTANT};  // N-m/Amp
<<<<<<< HEAD
  double TorqueConstantInLbPerAmp{TORQUE_CONSTANT * 8.851};  // in-lb/Amp
=======
  double TorqueConstantInLbPerAmp{TORQUE_CONSTANT * buoy_utils::INLB_PER_NM};  // in-lb/Amp
>>>>>>> 07a54c3e
  double RamPosition{0.0};
  double ScaleFactor{DEFAULT_SCALE_FACTOR};
  double RetractFactor{DEFAULT_RETRACT_FACTOR};
  double UserCommandedCurrent{0.0};
  double BiasCurrent{DEFAULT_BIASCURRENT};
  mutable double I{0.0};
  mutable double J_I{0.0};
  bool current_override_{false};
  bool bias_override_{false};

  simple_interp::Interp1d DefaultDamping;

  WindingCurrentTarget()
  : ISpec(TorqueSpec.size(), 0.0F),
    DefaultDamping(NSpec, ISpec)
<<<<<<< HEAD
  {
    std::transform(
      TorqueSpec.cbegin(), TorqueSpec.cend(),
      ISpec.begin(),
      [tc = TorqueConstantNMPerAmp](const double & ts) {return ts / tc;});

    DefaultDamping.update(NSpec, ISpec);
  }

  /*
  double df(const double & N) const
  {
    if (current_override_) {
      J_I = 0.0;
    } else {
      J_I = this->DefaultDamping.evalJacobian(fabs(N));
      J_I *= this->ScaleFactor;

      if (N > 0.0) {
        J_I *= -this->RetractFactor;
      }
    }

    return J_I;
=======
  {
    std::transform(
      TorqueSpec.cbegin(), TorqueSpec.cend(),
      ISpec.begin(),
      [tc = TorqueConstantNMPerAmp](const double & ts) {return ts / tc;});

    DefaultDamping.update(NSpec, ISpec);
>>>>>>> 07a54c3e
  }
  */

  double operator()(const double & N) const
  {
    if (current_override_) {
      I = UserCommandedCurrent;
    } else {
      I = this->DefaultDamping.eval(fabs(N));
      I *= this->ScaleFactor;

      if (N > 0.0) {
        I *= -this->RetractFactor;
      }

      if (bias_override_) {
        I += BiasCurrent;
      }

      /*
      std::cerr << "WindingCurrent: f(" << N << ", "
        << this->ScaleFactor << ", "
        << this->RetractFactor << ") = "
        << I << std::endl;
      */
    }

// Enforce Min/Max
//  - The winding current target is always constrained between +/- MAX_WINDCURRENTLIMIT
//  - At high speeds, the winding current is further limited to force the system into
//    a generating quadrant, eventually creating maximum resistance at or above 6000RPM.
//    This maximum resistance forces the pressure relief valve open in the system, which
//    reduces flow through the motor and keeps the speed from increasing further.
//  - Except when in "permissive mode", the RPM at which the system is forced into a
//    generating quadrant reduces as the piston nears the end.  This is effectively
//    a soft stop that prevents a commanded current from slamming the piston into the stop.
//
//   -6000RPM                               ^  I                   5000RPM
//       |                                  |                        |
//       V                                  |                        V
//    --------------------------------------|-------------------------  <- +35A
//        \                                 |                         \
//         \                                |                          \
//          \            (generating)       |        (motoring)         \
//           \                              |                            \
//            \                             |                             \
//             \                            |                              \
// <---------------------------------------------------------------------------------------->
//               \                          |                                \            RPM
//                \                         |                                 \
//                 \                        |                                  \
//                  \     (motoring)        |        (generating)               \
//                   \                      |                                    \
//                    \                     |                                     \
//            -35A ->  ---------------------|------------------------------------------
//                     ^                    |                                      ^
//                     |                    |                                      |
//                 -5000RPM                 V                                   6000RPM
<<<<<<< HEAD
    double AdjustedN = N;
    if (N >= 0.0) {  // Retracting
      const double min_region = SC_RANGE_MIN + STOP_RANGE;
      if (RamPosition < min_region) {
        // boost RPM by fraction of max adjustment to limit current
        AdjustedN += MAX_RPM_ADJUSTMENT * (min_region - RamPosition) / min_region;
=======
    double AdjustedN = N;  // Postive RPM equals ram retraction
    double x = RamPosition;
    if (x > SC_RANGE_MAX) {
      x = SC_RANGE_MAX;
    }
    if (x < SC_RANGE_MIN) {
      x = SC_RANGE_MIN;
    }
    if (N >= 0.0) {  // Retracting
      const double min_region = SC_RANGE_MIN + STOP_RANGE;
      if (x < min_region) {
        // boost RPM by fraction of max adjustment to limit current
        AdjustedN += MAX_RPM_ADJUSTMENT * (min_region - x) / STOP_RANGE;
>>>>>>> 07a54c3e
      }
      const double CurrLim =
        -AdjustedN * 2.0 * MAX_WINDCURRENTLIMIT / 1000.0 + 385.0;  // Magic nums
      I = std::min(I, CurrLim);
    } else {  // Extending
      const double max_region = SC_RANGE_MAX - STOP_RANGE;
<<<<<<< HEAD
      if (RamPosition > max_region) {
        // boost RPM by fraction of max adjustment to limit current
        AdjustedN -= MAX_RPM_ADJUSTMENT * (RamPosition - max_region) / max_region;
=======
      if (x > max_region) {
        // boost RPM by fraction of max adjustment to limit current
        AdjustedN -= MAX_RPM_ADJUSTMENT * (x - max_region) / STOP_RANGE;
>>>>>>> 07a54c3e
      }
      const double CurrLim =
        -AdjustedN * 2.0 * MAX_WINDCURRENTLIMIT / 1000.0 - 385.0;  // Magic nums
      I = std::max(I, CurrLim);
    }
    I = std::min(std::max(I, -MAX_WINDCURRENTLIMIT), MAX_WINDCURRENTLIMIT);
<<<<<<< HEAD
    // std::cerr << "ISet = " << I << std::endl;
=======
>>>>>>> 07a54c3e
    return I;
  }
};

std::ostream & operator<<(std::ostream & os, const WindingCurrentTarget & policy)
{
  os << "WindingCurrentTarget Policy:" << std::endl;

  os << "\tTorque_constant: " << policy.TorqueConstantNMPerAmp << std::endl;

  os << "\tNSpec: " << std::flush;
  std::copy(policy.NSpec.cbegin(), policy.NSpec.cend(), std::ostream_iterator<double>(os, ","));
  os << "\b \b" << std::endl;

  os << "\tTorqueSpec: " << std::flush;
  std::copy(
    policy.TorqueSpec.cbegin(),
    policy.TorqueSpec.cend(),
    std::ostream_iterator<double>(os, ","));
  os << "\b \b" << std::endl;

  os << "\tISpec: " << std::flush;
  std::copy(policy.ISpec.cbegin(), policy.ISpec.cend(), std::ostream_iterator<double>(os, ","));
  os << "\b \b" << std::endl;

  return os;
}


#endif  // ELECTROHYDRAULICPTO__WINDINGCURRENTTARGET_HPP_<|MERGE_RESOLUTION|>--- conflicted
+++ resolved
@@ -15,15 +15,9 @@
 #ifndef ELECTROHYDRAULICPTO__WINDINGCURRENTTARGET_HPP_
 #define ELECTROHYDRAULICPTO__WINDINGCURRENTTARGET_HPP_
 
-<<<<<<< HEAD
-
-#include <simple_interp/interp1d.hpp>
-
-=======
 #include <buoy_utils/Constants.hpp>
 #include <simple_interp/interp1d.hpp>
 
->>>>>>> 07a54c3e
 #include <algorithm>
 #include <cmath>
 #include <iostream>
@@ -66,11 +60,7 @@
   std::vector<double> ISpec;  // Amps
 
   double TorqueConstantNMPerAmp{TORQUE_CONSTANT};  // N-m/Amp
-<<<<<<< HEAD
-  double TorqueConstantInLbPerAmp{TORQUE_CONSTANT * 8.851};  // in-lb/Amp
-=======
   double TorqueConstantInLbPerAmp{TORQUE_CONSTANT * buoy_utils::INLB_PER_NM};  // in-lb/Amp
->>>>>>> 07a54c3e
   double RamPosition{0.0};
   double ScaleFactor{DEFAULT_SCALE_FACTOR};
   double RetractFactor{DEFAULT_RETRACT_FACTOR};
@@ -86,7 +76,6 @@
   WindingCurrentTarget()
   : ISpec(TorqueSpec.size(), 0.0F),
     DefaultDamping(NSpec, ISpec)
-<<<<<<< HEAD
   {
     std::transform(
       TorqueSpec.cbegin(), TorqueSpec.cend(),
@@ -95,33 +84,6 @@
 
     DefaultDamping.update(NSpec, ISpec);
   }
-
-  /*
-  double df(const double & N) const
-  {
-    if (current_override_) {
-      J_I = 0.0;
-    } else {
-      J_I = this->DefaultDamping.evalJacobian(fabs(N));
-      J_I *= this->ScaleFactor;
-
-      if (N > 0.0) {
-        J_I *= -this->RetractFactor;
-      }
-    }
-
-    return J_I;
-=======
-  {
-    std::transform(
-      TorqueSpec.cbegin(), TorqueSpec.cend(),
-      ISpec.begin(),
-      [tc = TorqueConstantNMPerAmp](const double & ts) {return ts / tc;});
-
-    DefaultDamping.update(NSpec, ISpec);
->>>>>>> 07a54c3e
-  }
-  */
 
   double operator()(const double & N) const
   {
@@ -138,13 +100,6 @@
       if (bias_override_) {
         I += BiasCurrent;
       }
-
-      /*
-      std::cerr << "WindingCurrent: f(" << N << ", "
-        << this->ScaleFactor << ", "
-        << this->RetractFactor << ") = "
-        << I << std::endl;
-      */
     }
 
 // Enforce Min/Max
@@ -178,14 +133,6 @@
 //                     ^                    |                                      ^
 //                     |                    |                                      |
 //                 -5000RPM                 V                                   6000RPM
-<<<<<<< HEAD
-    double AdjustedN = N;
-    if (N >= 0.0) {  // Retracting
-      const double min_region = SC_RANGE_MIN + STOP_RANGE;
-      if (RamPosition < min_region) {
-        // boost RPM by fraction of max adjustment to limit current
-        AdjustedN += MAX_RPM_ADJUSTMENT * (min_region - RamPosition) / min_region;
-=======
     double AdjustedN = N;  // Postive RPM equals ram retraction
     double x = RamPosition;
     if (x > SC_RANGE_MAX) {
@@ -199,32 +146,21 @@
       if (x < min_region) {
         // boost RPM by fraction of max adjustment to limit current
         AdjustedN += MAX_RPM_ADJUSTMENT * (min_region - x) / STOP_RANGE;
->>>>>>> 07a54c3e
       }
       const double CurrLim =
         -AdjustedN * 2.0 * MAX_WINDCURRENTLIMIT / 1000.0 + 385.0;  // Magic nums
       I = std::min(I, CurrLim);
     } else {  // Extending
       const double max_region = SC_RANGE_MAX - STOP_RANGE;
-<<<<<<< HEAD
-      if (RamPosition > max_region) {
-        // boost RPM by fraction of max adjustment to limit current
-        AdjustedN -= MAX_RPM_ADJUSTMENT * (RamPosition - max_region) / max_region;
-=======
       if (x > max_region) {
         // boost RPM by fraction of max adjustment to limit current
         AdjustedN -= MAX_RPM_ADJUSTMENT * (x - max_region) / STOP_RANGE;
->>>>>>> 07a54c3e
       }
       const double CurrLim =
         -AdjustedN * 2.0 * MAX_WINDCURRENTLIMIT / 1000.0 - 385.0;  // Magic nums
       I = std::max(I, CurrLim);
     }
     I = std::min(std::max(I, -MAX_WINDCURRENTLIMIT), MAX_WINDCURRENTLIMIT);
-<<<<<<< HEAD
-    // std::cerr << "ISet = " << I << std::endl;
-=======
->>>>>>> 07a54c3e
     return I;
   }
 };
