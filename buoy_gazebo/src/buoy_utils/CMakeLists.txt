--- conflicted
+++ resolved
@@ -1,9 +1,5 @@
-<<<<<<< HEAD
 find_package(rclcpp REQUIRED)
-add_library(StopwatchSimTime
-=======
 add_library(Stopwatch
->>>>>>> 79e3d0ac
   SHARED
     Stopwatch.cpp
 )
