--- conflicted
+++ resolved
@@ -1,9 +1,5 @@
 find_package(rclcpp REQUIRED)
-<<<<<<< HEAD
-add_library(StopwatchSimTime
-=======
 add_library(Stopwatch
->>>>>>> decd67c5
   SHARED
     Stopwatch.cpp
 )
