--- conflicted
+++ resolved
@@ -362,14 +362,6 @@
   }
 
   latent_data.wave_body.valid = true;
-<<<<<<< HEAD
-  latent_data.wave_body.buoyant_force = w_FBp;
-  latent_data.wave_body.buoyant_moment = w_MBp;
-  latent_data.wave_body.radiation_force = w_FRp;
-  latent_data.wave_body.radiation_moment = w_MRp;
-  latent_data.wave_body.exciting_force = w_FEp;
-  latent_data.wave_body.exciting_moment = w_MEp;
-=======
   latent_data.wave_body.pose = w_Pose_p;
   latent_data.wave_body.twist =
     gz::math::Pose3<double>(
@@ -384,7 +376,6 @@
   latent_data.wave_body.exciting_force = w_FEp;
   latent_data.wave_body.exciting_moment = w_MEp;
   latent_data.wave_body.excitation_total_power = w_FEp.Dot(w_xdot_p) + w_MEp.Dot(w_omega_p);
->>>>>>> c83a6abd
 
   _ecm.SetComponentData<buoy_gazebo::components::LatentData>(
     this->dataPtr->model.Entity(),
