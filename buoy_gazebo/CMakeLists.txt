cmake_minimum_required(VERSION 3.5)
project(buoy_gazebo)

# if(CMAKE_COMPILER_IS_GNUCXX OR CMAKE_CXX_COMPILER_ID MATCHES "Clang")
#   add_compile_options(-Wall -Wextra -Wpedantic)
# endif()

# Option to enable profiler
option(ENABLE_PROFILER "Enable Ignition Profiler" FALSE)

if(ENABLE_PROFILER)
  add_definitions("-DIGN_PROFILER_ENABLE=1")
else()
  add_definitions("-DIGN_PROFILER_ENABLE=0")
endif()

find_package(ament_cmake REQUIRED)
find_package(buoy_description REQUIRED)
# find_package(buoy_interfaces REQUIRED)
# find_package(rclcpp REQUIRED)

find_package(ignition-cmake2 REQUIRED)
find_package(ignition-plugin1 REQUIRED COMPONENTS register)
set(GZ_PLUGIN_VER ${ignition-plugin1_VERSION_MAJOR})
find_package(ignition-common4 REQUIRED COMPONENTS profiler)
set(GZ_COMMON_VER ${ignition-common4_VERSION_MAJOR})
find_package(ignition-gazebo6 REQUIRED)
set(GZ_SIM_VER ${ignition-gazebo6_VERSION_MAJOR})


# Plugins
#
# gz_add_plugin (<plugin_name>
#              SOURCES <sources>
#              [PUBLIC_LINK_LIBS <libraries...>]
#              [PRIVATE_LINK_LIBS <libraries...>])
#              [INCLUDE_DIRS <paths_to_directories...>
#              [ROS]
#
# Add a system plugin
#
# <plugin_name> Required. Name of the library
#
# [SOURCES]: Specify the source files for the plugin.
#
#
# [PUBLIC_LINK_LIBS]: Specify a list of libraries to be publicly linked.
#
# [PRIVATE_LINK_LIBS]: Specify a list of libraries to be privately linked.
#
# [INCLUDE_DIRS]: Specify a list of path to directories to be included,
#
# [ROS]: Signal that this plugin is ROS-enabled

function(gz_add_plugin plugin_name)
  set(options ROS)
  set(oneValueArgs)
  set(multiValueArgs
    SOURCES
    PUBLIC_LINK_LIBS
    PRIVATE_LINK_LIBS
    INCLUDE_DIRS
    EXTRA_ROS_PKGS
  )

  cmake_parse_arguments(gz_add_plugin "${options}" "${oneValueArgs}" "${multiValueArgs}" ${ARGN})

  add_library(${plugin_name} SHARED
    ${gz_add_plugin_SOURCES}
  )
  target_link_libraries(${plugin_name}
    PUBLIC
      ignition-gazebo${GZ_SIM_VER}::ignition-gazebo${GZ_SIM_VER}
      ignition-plugin${GZ_PLUGIN_VER}::ignition-plugin${GZ_PLUGIN_VER}
      ignition-common${GZ_COMMON_VER}::profiler
      ${gz_add_plugin_PUBLIC_LINK_LIBS}
    PRIVATE
      ${gz_add_plugin_PRIVATE_LINK_LIBS}
  )
  if(gz_add_plugin_ROS)
    set(ROS_PKGS rclcpp buoy_interfaces)
    foreach(PKG ${ROS_PKGS})
      find_package(${PKG} REQUIRED)
    endforeach()
    ament_target_dependencies(${plugin_name} PUBLIC ${ROS_PKGS})
  endif()
  if(gz_add_plugin_EXTRA_ROS_PKGS)
    foreach(EXTRA_PKG ${gz_add_plugin_EXTRA_ROS_PKGS})
      find_package(${EXTRA_PKG} REQUIRED)
    endforeach()
    ament_target_dependencies(${plugin_name} PUBLIC ${gz_add_plugin_EXTRA_ROS_PKGS})
  endif()
  target_include_directories(${plugin_name}
      PUBLIC ${gz_add_plugin_INCLUDE_DIRS})
  # target_compile_features(${plugin_name} PUBLIC c_std_99 cxx_std_17)  # Require C99 and C++17
  install(
    TARGETS ${plugin_name}
    DESTINATION lib)
endfunction()

add_subdirectory(src)

add_library(BuoyECMStateData INTERFACE)
target_include_directories(BuoyECMStateData INTERFACE
  "$<BUILD_INTERFACE:${CMAKE_CURRENT_SOURCE_DIR}/src>"
  "$<INSTALL_INTERFACE:include>"
)

install(TARGETS BuoyECMStateData
  EXPORT export_BuoyECMStateData
  ARCHIVE DESTINATION lib
  LIBRARY DESTINATION lib
  RUNTIME DESTINATION lib
  INCLUDES DESTINATION include
)

install(DIRECTORY ${CMAKE_CURRENT_SOURCE_DIR}/src/buoy_utils
  DESTINATION include/buoy_gazebo
  FILES_MATCHING PATTERN "*.hpp"
)
install(DIRECTORY ${CMAKE_CURRENT_SOURCE_DIR}/src/buoy_utils
  DESTINATION include
  FILES_MATCHING PATTERN "*.hpp"
)

install(DIRECTORY ${CMAKE_CURRENT_SOURCE_DIR}/src/ElectroHydraulicPTO
  DESTINATION include/buoy_gazebo
  FILES_MATCHING PATTERN "*.hpp"
)

install(DIRECTORY ${CMAKE_CURRENT_SOURCE_DIR}/src/PolytropicPneumaticSpring
  DESTINATION include/buoy_gazebo
  FILES_MATCHING PATTERN "*.hpp"
)

ament_export_targets(export_BuoyECMStateData)

ament_export_targets(export_Interp1d HAS_LIBRARY_TARGET)
install(TARGETS Interp1d
  EXPORT export_Interp1d
  ARCHIVE DESTINATION lib
  LIBRARY DESTINATION lib
  RUNTIME DESTINATION lib
  INCLUDES DESTINATION include
)

<<<<<<< HEAD

=======
>>>>>>> 6576e7cb
# Resources
install(DIRECTORY
  worlds
  launch
  gazebo
  rviz
  DESTINATION share/${PROJECT_NAME}/
)

if(BUILD_TESTING)
  find_package(ament_lint_auto REQUIRED)
  ament_lint_auto_find_test_dependencies()
endif()

ament_environment_hooks("${CMAKE_CURRENT_SOURCE_DIR}/hooks/${PROJECT_NAME}.dsv.in")

ament_package()<|MERGE_RESOLUTION|>--- conflicted
+++ resolved
@@ -144,10 +144,6 @@
   INCLUDES DESTINATION include
 )
 
-<<<<<<< HEAD
-
-=======
->>>>>>> 6576e7cb
 # Resources
 install(DIRECTORY
   worlds
