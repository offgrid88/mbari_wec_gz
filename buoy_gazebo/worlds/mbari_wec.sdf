--- conflicted
+++ resolved
@@ -110,7 +110,6 @@
         <P2>1212140</P2>
       </plugin>
       <!-- <debug_prescribed_velocity>true</debug_prescribed_velocity>-->
-<<<<<<< HEAD
 
       <!-- Heave Cone Hydrodynamics -->
       <plugin filename="ignition-gazebo-hydrodynamics-system"
@@ -135,9 +134,6 @@
         <nRR>0</nRR>
         <nR>0</nR>
       </plugin>
-    </include>
-=======
     </model>
->>>>>>> e6cf4950
   </world>
 </sdf>