<?xml version="1.0" ?>
<sdf version="1.8">
  <world name="world_demo">

    <physics name="1ms" type="ignored">
      <max_step_size>.001</max_step_size>
      <real_time_factor>1.0</real_time_factor>
    </physics>

    <!-- rely on world plugins from server.config -->

    <light name="sun" type="directional">
      <cast_shadows>true</cast_shadows>
      <pose>0 0 10 0 0 0</pose>
      <diffuse>0.8 0.8 0.8 1</diffuse>
      <specular>0.2 0.2 0.2 1</specular>
      <attenuation>
        <range>1000</range>
        <constant>0.9</constant>
        <linear>0.01</linear>
        <quadratic>0.001</quadratic>
      </attenuation>
      <direction>-0.5 0.1 -0.9</direction>
    </light>

    <model name="water_plane">
      <static>true</static>
      <link name="link">
        <visual name="water_plane">
          <geometry>
            <plane>
              <size>100 100</size>
              <normal>0 0 1</normal>
            </plane>
          </geometry>
          <material>
            <ambient>0 0 1 0.5</ambient>
            <diffuse>0 0 1 0.5</diffuse>
            <specular>0 0 1 0.5</specular>
          </material>
        </visual>
      </link>
    </model>

    <model name="MBARI_WEC_ROS">
      <pose relative_to="world">0 0 -2 0 0 0</pose>

      <include merge="true">
        <uri>package://buoy_description/models/mbari_wec_ros</uri>
      </include>
<<<<<<< HEAD

<<<<<<< HEAD
      <plugin filename="ElectroHydraulicPTO" name="buoy_gazebo::ElectroHydraulicPTO">
        <PrismaticJointName>HydraulicRam</PrismaticJointName>
        <PistonArea>1.375</PistonArea>
        <HydMotorDisp>0.30</HydMotorDisp>
        <RotorInertia>1</RotorInertia>
      </plugin>
      
      <plugin filename="SpringController" name="buoy_gazebo::SpringController">
        <JointName>HydraulicRam</JointName>
        <namespace>/</namespace>
        <node_name>spring_controller</node_name>
        <topic>sc_record</topic>
        <publish_rate>31</publish_rate>
      </plugin>
      
      <plugin filename="XBowAHRS" name="buoy_gazebo::XBowAHRS">
        <namespace>/</namespace>
        <node_name>xbow_ahrs</node_name>
        <xb_topic>xb_record</xb_topic>
        <imu_topic>xb_imu</imu_topic>
        <publish_rate>17</publish_rate>
      </plugin>

      <!-- Add Upper/Lower Polytropic Spring plugin -->
      <plugin filename="PolytropicPneumaticSpring" name="buoy_gazebo::PolytropicPneumaticSpring">
        <JointName>HydraulicRam</JointName>
        <chamber>upper_polytropic</chamber>
        <stroke>2.03</stroke>
        <piston_area>0.0127</piston_area>
        <dead_volume>0.0266</dead_volume>
        <T0>283.15</T0>
        <R_specific>0.2968</R_specific>
        <c_p>1.04</c_p>
        <hysteresis>true</hysteresis>
        <n1>1.2371</n1>
        <n2>1.2307</n2>
        <x1>0.9790</x1>
        <x2>1.1912</x2>
        <P1>410291</P1>
        <P2>410266</P2>
      </plugin>

      <!-- <debug_prescribed_velocity>true</debug_prescribed_velocity>-->
      <plugin filename="PolytropicPneumaticSpring" name="buoy_gazebo::PolytropicPneumaticSpring">
        <JointName>HydraulicRam</JointName>
        <chamber>lower_polytropic</chamber>
        <stroke>2.03</stroke>
        <piston_area>0.0115</piston_area>
        <dead_volume>0.0523</dead_volume>
        <T0>283.15</T0>
        <R_specific>0.2968</R_specific>
        <c_p>1.04</c_p>
        <hysteresis>true</hysteresis>
        <n1>1.2327</n1>
        <n2>1.2518</n2>
        <x1>1.1958</x1>
        <x2>1.3935</x2>
        <P1>1212090</P1>
        <P2>1212140</P2>
      </plugin>
      <!-- <debug_prescribed_velocity>true</debug_prescribed_velocity>-->
=======
>>>>>>> d6acbdd0
    </model>

  </world>
</sdf><|MERGE_RESOLUTION|>--- conflicted
+++ resolved
@@ -48,9 +48,6 @@
       <include merge="true">
         <uri>package://buoy_description/models/mbari_wec_ros</uri>
       </include>
-<<<<<<< HEAD
-
-<<<<<<< HEAD
       <plugin filename="ElectroHydraulicPTO" name="buoy_gazebo::ElectroHydraulicPTO">
         <PrismaticJointName>HydraulicRam</PrismaticJointName>
         <PistonArea>1.375</PistonArea>
@@ -112,9 +109,6 @@
         <P2>1212140</P2>
       </plugin>
       <!-- <debug_prescribed_velocity>true</debug_prescribed_velocity>-->
-=======
->>>>>>> d6acbdd0
     </model>
-
   </world>
 </sdf>