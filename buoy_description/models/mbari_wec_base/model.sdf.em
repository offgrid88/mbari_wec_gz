--- conflicted
+++ resolved
@@ -27,13 +27,6 @@
 
 num_tether_bottom_links = 5
 
-<<<<<<< HEAD
-# Heave cone
-heave_total_mass = 817
-trefoil_mass = 20
-mu_zz = 10000.0
-
-=======
 # TrefoilDoors
 trefoil_pose = {'open': 1.047, 'closed': 0.0}
 # check if door_state was passed in by empy
@@ -65,7 +58,6 @@
     heavecone_zWabsW
 except NameError:
     heavecone_zWabsW = -3900.0  # kg/m, not defined so default with doors closed
->>>>>>> bc7e9149
 
 ###################
 # Computed values #
@@ -100,6 +92,21 @@
         <limit>
           <lower>-0.05</lower>
           <upper>0.05</upper>
+        </limit>
+    """)
+
+def bridal_joint_properties():
+    """ Prints the <dynamics> and <limit> blocks for the bridal joint. """
+    print("""
+        <dynamics>
+          <damping>100.0</damping>
+          <friction>50</friction>
+          <spring_reference>0</spring_reference>
+          <spring_stiffness>100</spring_stiffness>
+        </dynamics>
+        <limit>
+          <lower>-1.570796</lower>
+          <upper>1.570796</upper>
         </limit>
     """)
 
@@ -516,11 +523,11 @@
       <pose>0.0 0.0 0.0 0 0 0</pose>
       <axis>
         <xyz>1 0 0</xyz>
-        @(tether_joint_properties())
+        @(bridal_joint_properties())
       </axis>
       <axis2>
         <xyz>0 1 0</xyz>
-        @(tether_joint_properties())
+        @(bridal_joint_properties())
       </axis2>
       <sensor name="force_torque_sensor" type="force_torque">
         <always_on>true</always_on>
