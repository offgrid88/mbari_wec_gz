<?xml version="1.0" ?>
<sdf version="1.8">
  <model name="MBARI_WEC">

    <include merge="true">
      <uri>package://buoy_description/models/mbari_wec_base</uri>
    </include>

    <plugin filename="ElectroHydraulicPTO" name="buoy_gazebo::ElectroHydraulicPTO">
      <PrismaticJointName>HydraulicRam</PrismaticJointName>
      <PistonArea>1.375</PistonArea>
      <HydMotorDisp>0.30</HydMotorDisp>
      <RotorInertia>1</RotorInertia>
    </plugin>

    <!-- Upper Polytropic Spring plugin -->
    <plugin filename="PolytropicPneumaticSpring" name="buoy_gazebo::PolytropicPneumaticSpring">
      <JointName>HydraulicRam</JointName>
      <chamber>upper_polytropic</chamber>
      <is_upper>true</is_upper>
      <!-- measure of valve opening cross-section and duration (meter-seconds) -->
      <valve_absement>4.75e-9</valve_absement>
<<<<<<< HEAD
      <pump_absement>3.5e-11</pump_absement>
=======
      <pump_absement>4.5e-11</pump_absement>
>>>>>>> 07a54c3e
      <pump_pressure>1.7e+6</pump_pressure>
      <stroke>2.03</stroke>
      <piston_area>0.0127</piston_area>
      <dead_volume>0.0226</dead_volume>
      <T0>263.15</T0>
      <r>0.1</r>  <!-- coef of heat transfer -->
      <R_specific>0.2968</R_specific>
      <c_p>1.04</c_p>
      <hysteresis>true</hysteresis>
      <velocity_deadzone_lower>-0.1</velocity_deadzone_lower>
      <velocity_deadzone_upper>0.05</velocity_deadzone_upper>
      <n1>1.1725</n1>
      <n2>1.2139</n2>
      <x1>1.6159</x1>
      <x2>1.8578</x2>
      <P1>410152</P1>
      <P2>410190</P2>
    </plugin>

    <!-- Lower Polytropic Spring plugin -->
    <plugin filename="PolytropicPneumaticSpring" name="buoy_gazebo::PolytropicPneumaticSpring">
      <JointName>HydraulicRam</JointName>
      <chamber>lower_polytropic</chamber>
      <is_upper>false</is_upper>
      <!-- measure of valve opening cross-section and duration (meter-seconds) -->
      <valve_absement>4.75e-9</valve_absement>
<<<<<<< HEAD
      <pump_absement>3.5e-11</pump_absement>
=======
      <pump_absement>4.5e-11</pump_absement>
>>>>>>> 07a54c3e
      <pump_pressure>1.7e+6</pump_pressure>
      <stroke>2.03</stroke>
      <piston_area>0.0115</piston_area>
      <dead_volume>0.0463</dead_volume>
      <T0>283.15</T0>
      <r>0.1</r>  <!-- coef of heat transfer -->
      <R_specific>0.2968</R_specific>
      <c_p>1.04</c_p>
      <hysteresis>true</hysteresis>
      <velocity_deadzone_lower>-0.01</velocity_deadzone_lower>
      <velocity_deadzone_upper>0.1</velocity_deadzone_upper>
      <n1>1.1967</n1>
      <n2>1.1944</n2>
      <x1>0.9695</x1>
      <x2>1.1850</x2>
      <P1>1212060</P1>
      <P2>1212740</P2>
    </plugin>

    <plugin filename="WaveBodyInteractions" name="buoy_gazebo::WaveBodyInteractions">  
      <LinkName>Buoy</LinkName>
      <WaterplaneOrigin_x>0</WaterplaneOrigin_x>  <!-- Waterplane origin relative to link origin -->
      <WaterplaneOrigin_y>0</WaterplaneOrigin_y>
      <WaterplaneOrigin_z>2.46</WaterplaneOrigin_z> 
      <COB_x>0</COB_x>  <!-- COG relative to waterplance origin -->
      <COB_y>0</COB_y>
      <COB_z>-.18</COB_z> 
      <Vol>1.75</Vol>
      <S>5.47</S>
      <S11>1.37</S11>
      <S22>1.37</S22>
    </plugin>

  </model>
</sdf><|MERGE_RESOLUTION|>--- conflicted
+++ resolved
@@ -20,11 +20,7 @@
       <is_upper>true</is_upper>
       <!-- measure of valve opening cross-section and duration (meter-seconds) -->
       <valve_absement>4.75e-9</valve_absement>
-<<<<<<< HEAD
-      <pump_absement>3.5e-11</pump_absement>
-=======
       <pump_absement>4.5e-11</pump_absement>
->>>>>>> 07a54c3e
       <pump_pressure>1.7e+6</pump_pressure>
       <stroke>2.03</stroke>
       <piston_area>0.0127</piston_area>
@@ -51,11 +47,7 @@
       <is_upper>false</is_upper>
       <!-- measure of valve opening cross-section and duration (meter-seconds) -->
       <valve_absement>4.75e-9</valve_absement>
-<<<<<<< HEAD
-      <pump_absement>3.5e-11</pump_absement>
-=======
       <pump_absement>4.5e-11</pump_absement>
->>>>>>> 07a54c3e
       <pump_pressure>1.7e+6</pump_pressure>
       <stroke>2.03</stroke>
       <piston_area>0.0115</piston_area>
