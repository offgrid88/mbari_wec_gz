--- conflicted
+++ resolved
@@ -36,37 +36,14 @@
       <publish_rate>10</publish_rate>
     </plugin>
 
-<<<<<<< HEAD
-      <plugin
-        filename="gz-sim-joint-state-publisher-system"
-        name="gz::sim::systems::JointStatePublisher">
-      </plugin>
-
-      <plugin
-        filename="gz-sim-pose-publisher-system"
-        name="gz::sim::systems::PosePublisher">
-        <publish_link_pose>true</publish_link_pose>
-        <use_pose_vector_msg>true</use_pose_vector_msg>
-        <static_publisher>true</static_publisher>
-        <static_update_frequency>1</static_update_frequency>
-      </plugin>
-
-      <plugin
-        filename="gz-sim-odometry-publisher-system"
-        name="gz::sim::systems::OdometryPublisher">
-        <dimensions>3</dimensions>
-        <odom_frame>MBARI_WEC_ROS/odom</odom_frame>
-        <robot_base_frame>MBARI_WEC_ROS</robot_base_frame>
-      </plugin>
-=======
     <plugin
-      filename="ignition-gazebo-joint-state-publisher-system"
-      name="ignition::gazebo::systems::JointStatePublisher">
+      filename="gz-sim-joint-state-publisher-system"
+      name="gz::sim::systems::JointStatePublisher">
     </plugin>
 
     <plugin
-      filename="ignition-gazebo-pose-publisher-system"
-      name="ignition::gazebo::systems::PosePublisher">
+      filename="gz-sim-pose-publisher-system"
+      name="gz::sim::systems::PosePublisher">
       <publish_link_pose>true</publish_link_pose>
       <use_pose_vector_msg>true</use_pose_vector_msg>
       <static_publisher>true</static_publisher>
@@ -74,13 +51,12 @@
     </plugin>
 
     <plugin
-      filename="ignition-gazebo-odometry-publisher-system"
-      name="ignition::gazebo::systems::OdometryPublisher">
+      filename="gz-sim-odometry-publisher-system"
+      name="gz::sim::systems::OdometryPublisher">
       <dimensions>3</dimensions>
       <odom_frame>MBARI_WEC_ROS/odom</odom_frame>
       <robot_base_frame>MBARI_WEC_ROS</robot_base_frame>
     </plugin>
->>>>>>> d6acbdd0
 
   </model>
 </sdf>